--- conflicted
+++ resolved
@@ -69,21 +69,11 @@
     return Promise.all(
       [
         'archive',
-<<<<<<< HEAD
-        'completedInspections',
-=======
->>>>>>> 375b7db6
         'completedInspectionsList',
         'inspections',
         'properties',
         'propertyInspectionDeficientItems',
-<<<<<<< HEAD
-        'propertyInspections',
         'propertyInspectionsList',
-        'propertyTemplates',
-=======
-        'propertyInspectionsList',
->>>>>>> 375b7db6
         'propertyTemplatesList',
         'registrationTokens',
         'teams',
