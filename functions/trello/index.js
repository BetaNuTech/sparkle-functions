const createOnUpsertTrelloTokenHandler = require('./on-create-request-handler');
const createOnGetAllTrelloBoardsHandler = require('./get-all-trello-boards-handler');
const createOnGetAllTrelloBoardListsHandler = require('./get-all-trello-board-lists-handler');
const createOnTrelloDeficientItemCardHandler = require('./create-trello-deficient-item-card-handler');
const createDeleteTrelloAuthHandler = require('./delete-trello-auth-handler');
const createOnCreateDIProgressNote = require('./on-create-deficient-item-progress-note');
const createCloseDiCard = require('./pubsub/close-deficient-item-card');
const createCommentForDiState = require('./pubsub/create-comment-for-deficient-item-state');
const createUpdateDueDate = require('./pubsub/update-card-due-date');
const createOnCreateDICompletedPhoto = require('./on-create-deficient-item-completed-photo');
const postAuth = require('./api/post-auth');
<<<<<<< HEAD
const postDeficiencyCard = require('./api/post-deficiency-card');
=======
const deleteAuth = require('./api/delete-auth');
>>>>>>> 2bfdee09
const getBoards = require('./api/get-boards');
const getBoardLists = require('./api/get-board-lists');

module.exports = {
  createOnUpsertTrelloTokenHandler,
  createOnGetAllTrelloBoardsHandler,
  createOnGetAllTrelloBoardListsHandler,
  createOnTrelloDeficientItemCardHandler,
  createDeleteTrelloAuthHandler,
  createOnCreateDIProgressNote,
  createOnCreateDICompletedPhoto,

  pubsub: {
    createCloseDiCard,
    createCommentForDiState,
    createUpdateDueDate,
  },

  api: {
    postAuth,
<<<<<<< HEAD
    postDeficiencyCard,
=======
    deleteAuth,
>>>>>>> 2bfdee09
    getBoards,
    getBoardLists,
  },
};<|MERGE_RESOLUTION|>--- conflicted
+++ resolved
@@ -9,13 +9,10 @@
 const createUpdateDueDate = require('./pubsub/update-card-due-date');
 const createOnCreateDICompletedPhoto = require('./on-create-deficient-item-completed-photo');
 const postAuth = require('./api/post-auth');
-<<<<<<< HEAD
-const postDeficiencyCard = require('./api/post-deficiency-card');
-=======
 const deleteAuth = require('./api/delete-auth');
->>>>>>> 2bfdee09
 const getBoards = require('./api/get-boards');
 const getBoardLists = require('./api/get-board-lists');
+const postDeficiencyCard = require('./api/post-deficiency-card');
 
 module.exports = {
   createOnUpsertTrelloTokenHandler,
@@ -34,12 +31,9 @@
 
   api: {
     postAuth,
-<<<<<<< HEAD
-    postDeficiencyCard,
-=======
     deleteAuth,
->>>>>>> 2bfdee09
     getBoards,
     getBoardLists,
+    postDeficiencyCard,
   },
 };