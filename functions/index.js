--- conflicted
+++ resolved
@@ -31,11 +31,7 @@
 
 // Send API version
 exports.latestVersion = functions.https.onRequest((request, response) =>
-<<<<<<< HEAD
-  response.status(200).send({ ios: '1.5.0' })
-=======
   response.status(200).send({ ios: '1.5.1' })
->>>>>>> 351314cc
 );
 
 // Latest Completed Inspections
