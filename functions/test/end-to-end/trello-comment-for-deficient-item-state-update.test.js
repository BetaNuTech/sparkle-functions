--- conflicted
+++ resolved
@@ -171,53 +171,4 @@
       DEFICIENT_ITEM_DB_PATH
     );
   });
-<<<<<<< HEAD
-
-  it("should update a trello cards due date when a deficient item's due date changes", async () => {
-    const expected = '2030-08-08T23:59:00.000Z';
-    const expectedDate = '08/08/2030';
-    const pubSubMessage = {
-      data: Buffer.from(
-        `${PROPERTY_ID}/${DEFICIENT_ITEM_ID}/state/${OVERDUE_DI_STATES[0]}` // pending
-      ),
-    };
-    const timestamp = Date.now() / 1000;
-    const deficientItemData = Object.assign({}, DEFICIENT_ITEM_DATA, {
-      currentDueDateDay: expectedDate,
-    });
-    deficientItemData.updatedAt = timestamp;
-    deficientItemData.dueDates['-current'].createdAt = timestamp;
-
-    // Setup database
-    await db.ref(TRELLO_CREDENTIAL_DB_PATH).set(TRELLO_SYSTEM_INTEGRATION_DATA);
-    await db.ref(TRELLO_CARDS_DB_PATH).set(TRELLO_CARD_DATA);
-    await db.ref(`/users/${USER_ID}`).set(USER_DATA);
-    await db.ref(DEFICIENT_ITEM_DB_PATH).set(deficientItemData);
-
-    // Stub Requests
-    nock('https://api.trello.com')
-      .filteringPath(/text=[^&]*/g, 'text=test')
-      .post(
-        `/1/cards/${TRELLO_CARD_ID}/actions/comments?key=${TRELLO_API_KEY}&token=${TRELLO_AUTH_TOKEN}&text=test`
-      )
-      .reply(201, {});
-
-    const updatedDueDate = nock('https://api.trello.com')
-      .put(
-        `/1/cards/${TRELLO_CARD_ID}?key=${TRELLO_API_KEY}&token=${TRELLO_AUTH_TOKEN}&due=${encodeURIComponent(
-          expected
-        )}`
-      )
-      .reply(200, {});
-
-    // Execute
-    await test.wrap(cloudFunctions.trelloCommentsForDefItemStateUpdates)(
-      pubSubMessage
-    );
-
-    const actual = updatedDueDate.isDone();
-    expect(actual).to.equal(true);
-  });
-=======
->>>>>>> e10b8bb8
 });