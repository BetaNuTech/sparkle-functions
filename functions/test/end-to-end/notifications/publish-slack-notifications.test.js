const { expect } = require('chai');
const nock = require('nock');
const uuid = require('../../../test-helpers/uuid');
const { cleanDb } = require('../../../test-helpers/firebase');
const {
  db,
  test,
  cloudFunctions,
  uid: SERVICE_ACCOUNT_ID,
} = require('../setup');

const SLACK_CHANNEL = 'development';
const SLACK_CREDENTIAL_DB_PATH = `/system/integrations/${SERVICE_ACCOUNT_ID}/slack/organization`;
const INTEGRATION_PAYLOAD = {
  accessToken: 'xoxp-3817900792-3817900802',
  scope: 'identify,incoming-webhook,chat:write,chat:write:bot',
};
const SLACK_API_JOIN_CHAN_RESPONSE = {
  ok: true,
  channel: {
    id: 'CG9A762TT',
    name: 'development',
    is_channel: true,
    created: 1550501929,
    is_archived: false,
    is_general: false,
    unlinked: 0,
    creator: 'U03Q1SGPL',
    name_normalized: 'development',
    is_shared: false,
    is_org_shared: false,
    is_member: true,
    is_private: false,
    is_mpim: false,
    members: ['U03Q1SGPL', 'UJYB0DZK8'],
    topic: {
      value: '',
      creator: '',
      last_set: 0,
    },
    purpose: {
      value: 'Talk about development',
      creator: 'U03Q1SGPL',
      last_set: 1550501929,
    },
    previous_names: [],
  },
  already_in_channel: false,
};
const SLACK_API_PUB_MSG_RESP = {
  ok: true,
  channel: 'CG9A762TT',
  ts: '1562925218.001200',
  message: {
    type: 'message',
    subtype: 'bot_message',
    text: '    *THIS IS TITLE*\n\n   this is body',
    ts: '1562925218.001200',
    username: 'JWC Sparkle Inspections',
    bot_id: 'BLC0KDFLG',
  },
};
const SLACK_NOTIFICATION_DATA = { title: 'title', message: 'message' };

describe('Publish Slack notification', () => {
  afterEach(async () => {
    nock.cleanAll();
    await cleanDb(db);
    return db.ref(`/system/integrations/${SERVICE_ACCOUNT_ID}`).remove();
  });

  it("should attempt to join all Slack notification's channels", async () => {
    const notificationId = uuid();
    const notificationId2 = uuid();
    const channelOne = `channel-${uuid()}`;
    const channelTwo = `channel-${uuid()}`;

    // Stub requests
    const channelOneReq = nock('https://slack.com')
      .persist()
      .post('/api/channels.join')
      .query({
        token: INTEGRATION_PAYLOAD.accessToken,
        name: channelOne,
        validate: true,
      })
      .reply(200, SLACK_API_JOIN_CHAN_RESPONSE);
    const channelTwoReq = nock('https://slack.com')
      .persist()
      .post('/api/channels.join')
      .query({
        token: INTEGRATION_PAYLOAD.accessToken,
        name: channelTwo,
        validate: true,
      })
      .reply(200, SLACK_API_JOIN_CHAN_RESPONSE);
    nock('https://slack.com')
      .persist()
      .post('/api/chat.postMessage')
      .query(true)
      .reply(200, SLACK_API_PUB_MSG_RESP);

    // Setup Database
    await db.ref(SLACK_CREDENTIAL_DB_PATH).set(INTEGRATION_PAYLOAD); // adding slack integration configuration
    await db
      .ref(`/notifications/slack/${channelOne}/${notificationId}`)
      .set(SLACK_NOTIFICATION_DATA);

    await db
      .ref(`/notifications/slack/${channelTwo}/${notificationId2}`)
      .set(SLACK_NOTIFICATION_DATA);

    // Execute
    await test.wrap(cloudFunctions.publishSlackNotifications)();

    // Assertions
    expect(channelOneReq.isDone()).to.equal(true, 'joined channel one');
    expect(channelTwoReq.isDone()).to.equal(true, 'joined channel two');
  });

  it('should successfully publish and cleanup all Slack notifications', async () => {
    const expected = `*test*

msg`;

    // Stub request
    nock('https://slack.com')
      .persist()
      .post('/api/channels.join')
      .query({
        token: INTEGRATION_PAYLOAD.accessToken,
        name: SLACK_CHANNEL,
        validate: true,
      })
      .reply(200, SLACK_API_JOIN_CHAN_RESPONSE);

    nock('https://slack.com')
      .persist()
      .post('/api/chat.postMessage')
      .query(({ text: actual }) => {
        expect(actual).to.equal(expected, 'published expected message');
        return true;
      })
      .reply(200, SLACK_API_PUB_MSG_RESP);

    const notificationId = uuid();
    const notificationId2 = uuid();

    // Setup database
    await db.ref(SLACK_CREDENTIAL_DB_PATH).set(INTEGRATION_PAYLOAD); // adding slack integration configuration
    await db
      .ref(`/notifications/slack/${SLACK_CHANNEL}/${notificationId}`)
      .set({ title: 'test', message: 'msg' }); // adding one notification that can be processed

    await db
      .ref(`/notifications/slack/${SLACK_CHANNEL}/${notificationId2}`)
      .set({ title: 'test', message: 'msg' }); // adding one notification that can be processed

    // Execute
    await test.wrap(cloudFunctions.publishSlackNotifications)();

    // Test result
    const actual = await db
      .ref(`/notifications/slack/${SLACK_CHANNEL}/${notificationId}`)
      .once('value');

    const actual2 = await db
      .ref(`/notifications/slack/${SLACK_CHANNEL}/${notificationId2}`)
      .once('value');

    // Assertions
    expect(actual.exists()).to.equal(
      false,
      `synced /notifications/slack/${SLACK_CHANNEL}/${notificationId} by removing once message has sent`
    );
    expect(actual2.exists()).to.equal(
      false,
      `synced /notifications/slack/${SLACK_CHANNEL}/${notificationId2} by removing once message has sent`
    );
  });

<<<<<<< HEAD
  it("should successfully publish a property's (untitled) Slack notifications", async () => {
    const expected = 'untitled-msg';

    // Stub request
=======
  it('should only publish notifications for a single channel when provided', async () => {
    const expected = true; // unrelated slack notification exists
    const unrelatedChannel = 'unrelated';
    const notificationOnePath = `/notifications/slack/${SLACK_CHANNEL}/${uuid()}`;
    const notificationTwoPath = `/notifications/slack/${unrelatedChannel}/${uuid()}`;

    // Stub requests
>>>>>>> 1ecd640e
    nock('https://slack.com')
      .persist()
      .post('/api/channels.join')
      .query({
        token: INTEGRATION_PAYLOAD.accessToken,
        name: SLACK_CHANNEL,
        validate: true,
      })
      .reply(200, SLACK_API_JOIN_CHAN_RESPONSE);

<<<<<<< HEAD
    const messagePOST = nock('https://slack.com')
      .persist()
      .post('/api/chat.postMessage')
      .query(({ text: actual }) => {
        expect(actual).to.equal(expected);
        return true;
      })
      .reply(200, SLACK_API_PUB_MSG_RESP);

    const notificationId = uuid();

    // Setup database
    await db.ref(SLACK_CREDENTIAL_DB_PATH).set(INTEGRATION_PAYLOAD); // adding slack integration configuration
    await db
      .ref(`/notifications/slack/${SLACK_CHANNEL}/${notificationId}`)
      .set({ title: '', message: expected }); // Empty title property notification

    // Execute
    await test.wrap(cloudFunctions.publishSlackNotifications)();

    // Assertions
    expect(messagePOST.isDone()).to.equal(true);
=======
    nock('https://slack.com')
      .persist()
      .post('/api/chat.postMessage')
      .query(true)
      .reply(200, SLACK_API_PUB_MSG_RESP);

    // Setup database
    await db.ref(SLACK_CREDENTIAL_DB_PATH).set(INTEGRATION_PAYLOAD); // adding slack integration configuration
    await db.ref(notificationOnePath).set({ title: 'test', message: 'msg' });
    await db.ref(notificationTwoPath).set({ title: 'test', message: 'msg' });

    // Execute
    const message = { data: Buffer.from(SLACK_CHANNEL) };
    await test.wrap(cloudFunctions.publishSlackNotifications)(message);

    // Test result
    const result = await db.ref(notificationTwoPath).once('value');
    const actual = result.exists();

    // Assertions
    expect(actual).to.equal(expected);
>>>>>>> 1ecd640e
  });

  it('should record a successfully joined channel in integrations', async () => {
    // Stub request
    nock('https://slack.com')
      .persist()
      .post('/api/channels.join')
      .query({
        token: INTEGRATION_PAYLOAD.accessToken,
        name: SLACK_CHANNEL,
        validate: true,
      })
      .reply(200, SLACK_API_JOIN_CHAN_RESPONSE);

    nock('https://slack.com')
      .persist()
      .post('/api/chat.postMessage')
      .query(true)
      .reply(200, SLACK_API_PUB_MSG_RESP);

    const notificationId = uuid();

    // Setup database
    await db.ref(SLACK_CREDENTIAL_DB_PATH).set(INTEGRATION_PAYLOAD); // adding slack integration configuration

    await db
      .ref(`/notifications/slack/${SLACK_CHANNEL}/${notificationId}`)
      .set({
        title: 'testing notification',
        message: 'we need to resolve this issue.',
      }); // adding one notification that can be processed

    // Execute
    await test.wrap(cloudFunctions.publishSlackNotifications)();

    // Test result
    const snap = await db
      .ref(
        `/integrations/slack/organization/joinedChannelNames/${SLACK_CHANNEL}`
      )
      .once('value');
    const actual = snap.val();

    // Assertions
    expect(actual).to.be.a('number');
  });
});<|MERGE_RESOLUTION|>--- conflicted
+++ resolved
@@ -179,12 +179,44 @@
     );
   });
 
-<<<<<<< HEAD
   it("should successfully publish a property's (untitled) Slack notifications", async () => {
     const expected = 'untitled-msg';
 
     // Stub request
-=======
+    nock('https://slack.com')
+      .persist()
+      .post('/api/channels.join')
+      .query({
+        token: INTEGRATION_PAYLOAD.accessToken,
+        name: SLACK_CHANNEL,
+        validate: true,
+      })
+      .reply(200, SLACK_API_JOIN_CHAN_RESPONSE);
+
+    const messagePOST = nock('https://slack.com')
+      .persist()
+      .post('/api/chat.postMessage')
+      .query(({ text: actual }) => {
+        expect(actual).to.equal(expected);
+        return true;
+      })
+      .reply(200, SLACK_API_PUB_MSG_RESP);
+
+    const notificationId = uuid();
+
+    // Setup database
+    await db.ref(SLACK_CREDENTIAL_DB_PATH).set(INTEGRATION_PAYLOAD); // adding slack integration configuration
+    await db
+      .ref(`/notifications/slack/${SLACK_CHANNEL}/${notificationId}`)
+      .set({ title: '', message: expected }); // Empty title property notification
+
+    // Execute
+    await test.wrap(cloudFunctions.publishSlackNotifications)();
+
+    // Assertions
+    expect(messagePOST.isDone()).to.equal(true);
+  });
+
   it('should only publish notifications for a single channel when provided', async () => {
     const expected = true; // unrelated slack notification exists
     const unrelatedChannel = 'unrelated';
@@ -192,7 +224,6 @@
     const notificationTwoPath = `/notifications/slack/${unrelatedChannel}/${uuid()}`;
 
     // Stub requests
->>>>>>> 1ecd640e
     nock('https://slack.com')
       .persist()
       .post('/api/channels.join')
@@ -203,30 +234,6 @@
       })
       .reply(200, SLACK_API_JOIN_CHAN_RESPONSE);
 
-<<<<<<< HEAD
-    const messagePOST = nock('https://slack.com')
-      .persist()
-      .post('/api/chat.postMessage')
-      .query(({ text: actual }) => {
-        expect(actual).to.equal(expected);
-        return true;
-      })
-      .reply(200, SLACK_API_PUB_MSG_RESP);
-
-    const notificationId = uuid();
-
-    // Setup database
-    await db.ref(SLACK_CREDENTIAL_DB_PATH).set(INTEGRATION_PAYLOAD); // adding slack integration configuration
-    await db
-      .ref(`/notifications/slack/${SLACK_CHANNEL}/${notificationId}`)
-      .set({ title: '', message: expected }); // Empty title property notification
-
-    // Execute
-    await test.wrap(cloudFunctions.publishSlackNotifications)();
-
-    // Assertions
-    expect(messagePOST.isDone()).to.equal(true);
-=======
     nock('https://slack.com')
       .persist()
       .post('/api/chat.postMessage')
@@ -248,7 +255,6 @@
 
     // Assertions
     expect(actual).to.equal(expected);
->>>>>>> 1ecd640e
   });
 
   it('should record a successfully joined channel in integrations', async () => {
