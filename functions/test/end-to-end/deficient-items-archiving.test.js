const { expect } = require('chai');
const nock = require('nock');
const uuid = require('../../test-helpers/uuid');
const mocking = require('../../test-helpers/mocking');
const { cleanDb } = require('../../test-helpers/firebase');
<<<<<<< HEAD
const systemModel = require('../../models/system');
=======
const TRELLO_API_CARD_PAYLOAD = require('../../test-helpers/mocks/get-trello-card.json');
>>>>>>> 375b7db6
const {
  db,
  test,
  cloudFunctions,
  uid: SERVICE_ACCOUNT_ID,
} = require('./setup');

const PROPERTY_ID = uuid();
const DEFICIENT_ITEM_ID = uuid();
<<<<<<< HEAD

const USER_ID = uuid();

=======
const USER_ID = uuid();
>>>>>>> 375b7db6
const TRELLO_MEMBER_ID = '57c864cb46ef602b2be03a80';
const TRELLO_API_KEY = 'f4a04dd872b7a2e33bfc33aac9516965';
const TRELLO_AUTH_TOKEN =
  'fab424b6f18b2845b3d60eac800e42e5f3ab2fdb25d21c90264032a0ecf16ceb';
<<<<<<< HEAD
const TRELLO_BOARD_ID = '5d0ab7754066f880369a4d97';
const TRELLO_LIST_ID = '5d0ab7754066f880369a4d99';
const TRELLO_CARD_ID = '5d0ab7754066f880369a4db2';
const TRELLO_DELETED_CARD_ID = '5d0ab7754066f880369a4dae';

=======
const TRELLO_CARD_ID = '5d0ab7754066f880369a4db2';
const TRELLO_DELETED_CARD_ID = '5d0ab7754066f880369a4dae';
>>>>>>> 375b7db6
const TRELLO_SYSTEM_INTEGRATION_DATA = {
  member: TRELLO_MEMBER_ID,
  user: USER_ID,
  apikey: TRELLO_API_KEY,
  authToken: TRELLO_AUTH_TOKEN,
<<<<<<< HEAD
  cards: { [TRELLO_CARD_ID]: DEFICIENT_ITEM_ID },
};

const INTEGRATIONS_DATA = {
  grantedBy: USER_ID,
  grantedAt: Date.now(),
  board: TRELLO_BOARD_ID,
  boardName: 'Test Board',
  list: TRELLO_LIST_ID,
  listName: 'TO DO',
};

const TRELLO_CREDENTIAL_DB_PATH = `/system/integrations/trello/properties/${PROPERTY_ID}/${SERVICE_ACCOUNT_ID}`;
=======
};
const TRELLO_SYSTEM_PROPERTY_CARDS_DATA = {
  [TRELLO_CARD_ID]: DEFICIENT_ITEM_ID,
};
const INTEGRATIONS_DATA = {
  grantedBy: USER_ID,
  grantedAt: Date.now() / 1000,
  openBoard: '5d0ab7754066f880369a4d97',
  openBoardName: 'Test Board',
  openList: '5d0ab7754066f880369a4d99',
  opentListName: 'TO DO',
};
const TRELLO_CREDENTIAL_DB_PATH = `/system/integrations/${SERVICE_ACCOUNT_ID}/trello/organization`;
const TRELLO_PROPERTY_CARDS_PATH = `/system/integrations/${SERVICE_ACCOUNT_ID}/trello/properties/${PROPERTY_ID}/cards`;
>>>>>>> 375b7db6
const TRELLO_INTEGRATIONS_DB_PATH = `/integrations/trello/properties/${PROPERTY_ID}`;

describe('Deficient Items Archiving', () => {
  afterEach(async () => {
    await cleanDb(db);
<<<<<<< HEAD

    // ensure card we test for archiving starts as un-archived
    await systemModel.trelloCardRequest(
      TRELLO_CARD_ID,
      TRELLO_API_KEY,
      TRELLO_AUTH_TOKEN,
      'PUT',
      false
    );

    await db.ref(TRELLO_CREDENTIAL_DB_PATH).remove();
    await db.ref(TRELLO_INTEGRATIONS_DB_PATH).remove();
=======
    await db.ref(`/system/integrations/${SERVICE_ACCOUNT_ID}`).remove();
    return db.ref(TRELLO_INTEGRATIONS_DB_PATH).remove();
>>>>>>> 375b7db6
  });

  it('should not archive a deficient item when not archived', async () => {
    const propertyId = uuid();
    const inspectionId = uuid();
    const itemId = uuid();
    const inspectionData = mocking.createInspection({
      deficienciesExist: true,
      inspectionCompleted: true,
      property: propertyId,

      template: {
        trackDeficientItems: true,
        items: {
          // Create single deficient item on inspection
          [itemId]: mocking.createCompletedMainInputItem(
            'twoactions_checkmarkx',
            true
          ),
        },
      },
    });

    // Setup database
    await db.ref(`/properties/${propertyId}`).set({ name: 'test' });
    await db.ref(`/inspections/${inspectionId}`).set(inspectionData); // Add inspection
    const diRef = db
      .ref(`/propertyInspectionDeficientItems/${propertyId}`)
      .push();
    const diPath = diRef.path.toString();
    const diID = diPath.split('/').pop();
    await diRef.set({
      state: 'requires-action',
      inspection: inspectionId,
      item: itemId,
    });
    const beforeSnap = await db.ref(`${diPath}/archive`).once('value'); // Create before
    await diRef.update({ archive: false });
    const afterSnap = await db.ref(`${diPath}/archive`).once('value'); // Create after

    // Execute
    const changeSnap = test.makeChange(beforeSnap, afterSnap);
    const wrapped = test.wrap(cloudFunctions.deficientItemsArchiving);
    await wrapped(changeSnap, {
      params: { propertyId, deficientItemId: diID },
    });

    // Test result
    const actual = await db
      .ref(`/archive/propertyInspectionDeficientItems/${propertyId}/${diID}`)
      .once('value');

    // Assertions
    expect(actual.exists()).to.equal(
      false,
      'did not archive the deficient item'
    );
  });

  it('should archive a deficient item when requested', async () => {
    const propertyId = uuid();
    const inspectionId = uuid();
    const itemId = uuid();
    const inspectionData = mocking.createInspection({
      deficienciesExist: true,
      inspectionCompleted: true,
      property: propertyId,

      template: {
        trackDeficientItems: true,
        items: {
          // Create single deficient item on inspection
          [itemId]: mocking.createCompletedMainInputItem(
            'twoactions_checkmarkx',
            true
          ),
        },
      },
    });

    // Setup database
    await db.ref(`/properties/${propertyId}`).set({ name: 'test' });
    await db.ref(`/inspections/${inspectionId}`).set(inspectionData); // Add inspection
    const diRef = db
      .ref(`/propertyInspectionDeficientItems/${propertyId}`)
      .push();
    const diPath = diRef.path.toString();
    const diID = diPath.split('/').pop();
    await diRef.set({
      state: 'requires-action',
      inspection: inspectionId,
      item: itemId,
    });
    const beforeSnap = await db.ref(`${diPath}/archive`).once('value'); // Create before
    await diRef.update({ archive: true });
    const afterSnap = await db.ref(`${diPath}/archive`).once('value'); // Create after

    // Execute
    const changeSnap = test.makeChange(beforeSnap, afterSnap);
    const wrapped = test.wrap(cloudFunctions.deficientItemsArchiving);
    await wrapped(changeSnap, {
      params: { propertyId, deficientItemId: diID },
    });

    // Test result
    const actual = await db
      .ref(`/archive/propertyInspectionDeficientItems/${propertyId}/${diID}`)
      .once('value');
    const actual2 = await db
      .ref(
        `/archive/propertyInspectionDeficientItems/${propertyId}/${diID}/archive`
      )
      .once('value');

    // Assertions
    expect(actual.exists()).to.equal(true, 'archived the deficient item');
<<<<<<< HEAD
    expect(actual2.exists()).to.equal(
=======
    expect(actual2.val()).to.equal(
>>>>>>> 375b7db6
      true,
      'archived deficient item /archive should equal true'
    );
  });

  it('should archive a deficient items trello card when requested', async () => {
    const inspectionId = uuid();
    const inspectionData = mocking.createInspection({
      deficienciesExist: true,
      inspectionCompleted: true,
      property: PROPERTY_ID,

      template: {
        trackDeficientItems: true,
        items: {
          // Create single deficient item on inspection
<<<<<<< HEAD
          [DEFICIENT_ITEM_ID]: mocking.createCompletedMainInputItem(
=======
          [uuid()]: mocking.createCompletedMainInputItem(
>>>>>>> 375b7db6
            'twoactions_checkmarkx',
            true
          ),
        },
      },
    });

<<<<<<< HEAD
    // Setup database
    await db.ref(`/properties/${PROPERTY_ID}`).set({ name: 'test' });
    await db.ref(`/inspections/${inspectionId}`).set(inspectionData); // Add inspection
    const diRef = db
      .ref(`/propertyInspectionDeficientItems/${PROPERTY_ID}`)
      .push();
    const diPath = diRef.path.toString();
    const diID = diPath.split('/').pop();
=======
    // Stub Requests
    nock('https://api.trello.com')
      .put(
        `/1/cards/${TRELLO_CARD_ID}?key=${TRELLO_API_KEY}&token=${TRELLO_AUTH_TOKEN}`
      )
      .reply(
        200,
        Object.assign({}, TRELLO_API_CARD_PAYLOAD, {
          id: TRELLO_CARD_ID,
          closed: true,
        })
      );

    // Setup database
    await db.ref(`/properties/${PROPERTY_ID}`).set({ name: 'test' });
    await db.ref(`/inspections/${inspectionId}`).set(inspectionData); // Add inspection
    const diPath = `/propertyInspectionDeficientItems/${PROPERTY_ID}/${DEFICIENT_ITEM_ID}`;
    const diRef = db.ref(diPath);
>>>>>>> 375b7db6
    await diRef.set({
      state: 'requires-action',
      inspection: inspectionId,
      item: DEFICIENT_ITEM_ID,
    });

    await db.ref(TRELLO_CREDENTIAL_DB_PATH).set(TRELLO_SYSTEM_INTEGRATION_DATA);
<<<<<<< HEAD
=======
    await db
      .ref(TRELLO_PROPERTY_CARDS_PATH)
      .set(TRELLO_SYSTEM_PROPERTY_CARDS_DATA);
>>>>>>> 375b7db6
    await db.ref(TRELLO_INTEGRATIONS_DB_PATH).set(INTEGRATIONS_DATA);

    const beforeSnap = await db.ref(`${diPath}/archive`).once('value'); // Create before
    await diRef.update({ archive: true });
    const afterSnap = await db.ref(`${diPath}/archive`).once('value'); // Create after

    // Execute
    const changeSnap = test.makeChange(beforeSnap, afterSnap);
    const wrapped = test.wrap(cloudFunctions.deficientItemsArchiving);
    await wrapped(changeSnap, {
<<<<<<< HEAD
      params: { propertyId: PROPERTY_ID, deficientItemId: diID },
    });

    // Test result
    const actual = await db
      .ref(`/archive/propertyInspectionDeficientItems/${PROPERTY_ID}/${diID}`)
      .once('value');

    // getting card details so we can check if card is successfully archived on trello
    let cardDetails;
    try {
      cardDetails = await systemModel.trelloCardRequest(
        TRELLO_CARD_ID,
        TRELLO_API_KEY,
        TRELLO_AUTH_TOKEN,
        'GET',
        false
      );
    } catch (error) {
      expect(error).to.undefined(true, 'Error from trello API');
    }
=======
      params: { propertyId: PROPERTY_ID, deficientItemId: DEFICIENT_ITEM_ID },
    });

    // Test result
    const actual = await db.ref(`/archive/${diPath}`).once('value');

    // Assertions
    expect(actual.exists()).to.equal(true, 'archived the deficient item');
  });

  it('should remove old Trello card references when it detects the card has been deleted', async () => {
    const inspectionId = uuid();
    const inspectionData = mocking.createInspection({
      deficienciesExist: true,
      inspectionCompleted: true,
      property: PROPERTY_ID,

      template: {
        trackDeficientItems: true,
        items: {
          // Create single deficient item on inspection
          [uuid()]: mocking.createCompletedMainInputItem(
            'twoactions_checkmarkx',
            true
          ),
        },
      },
    });

    // Setup database
    await db.ref(`/properties/${PROPERTY_ID}`).set({ name: 'test' });
    await db.ref(`/inspections/${inspectionId}`).set(inspectionData); // Add inspection
    const diPath = `/propertyInspectionDeficientItems/${PROPERTY_ID}/${DEFICIENT_ITEM_ID}`;
    const diRef = db.ref(diPath);
    await diRef.set({
      state: 'requires-action',
      inspection: inspectionId,
      item: DEFICIENT_ITEM_ID,
    });

    // setting up integration path with one that should be remove and one that should stay
    await db.ref(TRELLO_CREDENTIAL_DB_PATH).set({
      ...TRELLO_SYSTEM_INTEGRATION_DATA,
      cards: {
        [TRELLO_CARD_ID]: DEFICIENT_ITEM_ID,
        [TRELLO_DELETED_CARD_ID]: DEFICIENT_ITEM_ID,
      },
    });
    await db.ref(TRELLO_INTEGRATIONS_DB_PATH).set(INTEGRATIONS_DATA);

    const beforeSnap = await db.ref(`${diPath}/archive`).once('value'); // Create before
    await diRef.update({ archive: true });
    const afterSnap = await db.ref(`${diPath}/archive`).once('value'); // Create after

    // Execute
    const changeSnap = test.makeChange(beforeSnap, afterSnap);
    const wrapped = test.wrap(cloudFunctions.deficientItemsArchiving);

    try {
      await wrapped(changeSnap, {
        params: { propertyId: PROPERTY_ID, deficientItemId: DEFICIENT_ITEM_ID },
      });
    } catch (error) {
      // Test result
      const actualTrelloCardDetails = await db
        .ref(`${TRELLO_CREDENTIAL_DB_PATH}/cards/${TRELLO_DELETED_CARD_ID}`)
        .once('value');

      // Assertions
      expect(actualTrelloCardDetails.exists()).to.equal(
        false,
        'deleted card has been removed from trello integration'
      );
    }
  });
});

describe('Deficient Items Unarchiving', () => {
  afterEach(async () => {
    await cleanDb(db);
    await db.ref(`/system/integrations/${SERVICE_ACCOUNT_ID}`).remove();
    return db.ref(TRELLO_INTEGRATIONS_DB_PATH).remove();
  });

  it('should not unarchive a deficient item when archival requested', async () => {
    const propertyId = uuid();
    const inspectionId = uuid();
    const itemId = uuid();
    const inspectionData = mocking.createInspection({
      deficienciesExist: true,
      inspectionCompleted: true,
      property: propertyId,

      template: {
        trackDeficientItems: true,
        items: {
          // Create single deficient item on inspection
          [itemId]: mocking.createCompletedMainInputItem(
            'twoactions_checkmarkx',
            true
          ),
        },
      },
    });

    // Setup database
    await db.ref(`/properties/${propertyId}`).set({ name: 'test' });
    await db.ref(`/inspections/${inspectionId}`).set(inspectionData); // Add inspection
    const diPath = `/archive/propertyInspectionDeficientItems/${propertyId}/${DEFICIENT_ITEM_ID}`;
    const diRef = db.ref(diPath);
    await diRef.set({
      state: 'requires-action',
      inspection: inspectionId,
      item: itemId,
    });
    const beforeSnap = await db.ref(`${diPath}/archive`).once('value'); // Create before
    await diRef.update({ archive: true });
    const afterSnap = await db.ref(`${diPath}/archive`).once('value'); // Create after

    // Execute
    const changeSnap = test.makeChange(beforeSnap, afterSnap);
    const wrapped = test.wrap(cloudFunctions.deficientItemsUnarchiving);
    await wrapped(changeSnap, {
      params: { propertyId, deficientItemId: DEFICIENT_ITEM_ID },
    });

    // Test result
    const actual = await db
      .ref(
        `/propertyInspectionDeficientItems/${propertyId}/${DEFICIENT_ITEM_ID}`
      )
      .once('value');

    // Assertions
    expect(actual.exists()).to.equal(
      false,
      'did not archive the deficient item'
    );
  });

  it('should unarchive a deficient item when unarchived', async () => {
    const propertyId = uuid();
    const inspectionId = uuid();
    const itemId = uuid();
    const inspectionData = mocking.createInspection({
      deficienciesExist: true,
      inspectionCompleted: true,
      property: propertyId,

      template: {
        trackDeficientItems: true,
        items: {
          // Create single deficient item on inspection
          [itemId]: mocking.createCompletedMainInputItem(
            'twoactions_checkmarkx',
            true
          ),
        },
      },
    });

    // Setup database
    await db.ref(`/properties/${propertyId}`).set({ name: 'test' });
    await db.ref(`/inspections/${inspectionId}`).set(inspectionData); // Add inspection
    const diPath = `/archive/propertyInspectionDeficientItems/${propertyId}/${DEFICIENT_ITEM_ID}`;
    const diRef = db.ref(diPath);
    await diRef.set({
      state: 'requires-action',
      inspection: inspectionId,
      item: itemId,
    });
    const beforeSnap = await db.ref(`${diPath}/archive`).once('value'); // Create before
    await diRef.update({ archive: false });
    const afterSnap = await db.ref(`${diPath}/archive`).once('value'); // Create after

    // Execute
    const changeSnap = test.makeChange(beforeSnap, afterSnap);
    const wrapped = test.wrap(cloudFunctions.deficientItemsUnarchiving);
    await wrapped(changeSnap, {
      params: { propertyId, deficientItemId: DEFICIENT_ITEM_ID },
    });

    // Test result
    const actual = await db
      .ref(
        `/propertyInspectionDeficientItems/${propertyId}/${DEFICIENT_ITEM_ID}`
      )
      .once('value');

    // Assertions
    expect(actual.exists()).to.equal(true, 'unarchived the deficient item');
  });

  it('should unarchive a deficient items trello card when requested', async () => {
    const inspectionId = uuid();
    const inspectionData = mocking.createInspection({
      deficienciesExist: true,
      inspectionCompleted: true,
      property: PROPERTY_ID,

      template: {
        trackDeficientItems: true,
        items: {
          // Create single deficient item on inspection
          [DEFICIENT_ITEM_ID]: mocking.createCompletedMainInputItem(
            'twoactions_checkmarkx',
            true
          ),
        },
      },
    });

    // Stub requests
    nock('https://api.trello.com')
      .put(
        `/1/cards/${TRELLO_CARD_ID}?key=${TRELLO_API_KEY}&token=${TRELLO_AUTH_TOKEN}`
      )
      .reply(
        200,
        Object.assign({}, TRELLO_API_CARD_PAYLOAD, {
          id: TRELLO_CARD_ID,
          closed: false,
        })
      );

    // Setup database
    await db.ref(`/properties/${PROPERTY_ID}`).set({ name: 'test' });
    await db.ref(`/inspections/${inspectionId}`).set(inspectionData); // Add inspection
    const diPath = `/archive/propertyInspectionDeficientItems/${PROPERTY_ID}/${DEFICIENT_ITEM_ID}`;
    const diRef = db.ref(diPath);
    await diRef.set({
      state: 'requires-action',
      inspection: inspectionId,
      item: DEFICIENT_ITEM_ID,
    });

    await db.ref(TRELLO_CREDENTIAL_DB_PATH).set(TRELLO_SYSTEM_INTEGRATION_DATA);
    await db
      .ref(TRELLO_PROPERTY_CARDS_PATH)
      .set(TRELLO_SYSTEM_PROPERTY_CARDS_DATA);
    await db.ref(TRELLO_INTEGRATIONS_DB_PATH).set(INTEGRATIONS_DATA);

    const beforeSnap = await db.ref(`${diPath}/archive`).once('value'); // Create before
    await diRef.update({ archive: false });
    const afterSnap = await db.ref(`${diPath}/archive`).once('value'); // Create after

    // Execute
    const changeSnap = test.makeChange(beforeSnap, afterSnap);
    const wrapped = test.wrap(cloudFunctions.deficientItemsUnarchiving);
    await wrapped(changeSnap, {
      params: { propertyId: PROPERTY_ID, deficientItemId: DEFICIENT_ITEM_ID },
    });

    // Test result
    const actual = await db
      .ref(
        `/propertyInspectionDeficientItems/${PROPERTY_ID}/${DEFICIENT_ITEM_ID}`
      )
      .once('value');
>>>>>>> 375b7db6

    // Assertions
    expect(cardDetails.body.closed).to.equal(
      true,
      'archived trello card successfully'
    );
    expect(actual.exists()).to.equal(true, 'archived the deficient item');
  });

  it('should remove old Trello card references when it detects the card has been deleted', async () => {
    const inspectionId = uuid();
    const inspectionData = mocking.createInspection({
      deficienciesExist: true,
      inspectionCompleted: true,
      property: PROPERTY_ID,

      template: {
        trackDeficientItems: true,
        items: {
          // Create single deficient item on inspection
          [DEFICIENT_ITEM_ID]: mocking.createCompletedMainInputItem(
            'twoactions_checkmarkx',
            true
          ),
        },
      },
    });

    // Setup database
    await db.ref(`/properties/${PROPERTY_ID}`).set({ name: 'test' });
    await db.ref(`/inspections/${inspectionId}`).set(inspectionData); // Add inspection
<<<<<<< HEAD
    const diRef = db
      .ref(`/propertyInspectionDeficientItems/${PROPERTY_ID}`)
      .push();
    const diPath = diRef.path.toString();
    const diID = diPath.split('/').pop();
    await diRef.set({
      state: 'requires-action',
      inspection: inspectionId,
      item: DEFICIENT_ITEM_ID,
    });

    // setting up integration path with one that should be remove and one that should stay
    await db.ref(TRELLO_CREDENTIAL_DB_PATH).set({
      ...TRELLO_SYSTEM_INTEGRATION_DATA,
      cards: {
        [TRELLO_CARD_ID]: DEFICIENT_ITEM_ID,
        [TRELLO_DELETED_CARD_ID]: DEFICIENT_ITEM_ID,
      },
    });
    await db.ref(TRELLO_INTEGRATIONS_DB_PATH).set(INTEGRATIONS_DATA);

    const beforeSnap = await db.ref(`${diPath}/archive`).once('value'); // Create before
    await diRef.update({ archive: true });
    const afterSnap = await db.ref(`${diPath}/archive`).once('value'); // Create after

    // Execute
    const changeSnap = test.makeChange(beforeSnap, afterSnap);
    const wrapped = test.wrap(cloudFunctions.deficientItemsArchiving);

    try {
      await wrapped(changeSnap, {
        params: { propertyId: PROPERTY_ID, deficientItemId: diID },
      });
    } catch (error) {
      // Test result
      const actualTrelloCardDetails = await db
        .ref(`${TRELLO_CREDENTIAL_DB_PATH}/cards/${TRELLO_DELETED_CARD_ID}`)
        .once('value');

      // Assertions
      expect(actualTrelloCardDetails.exists()).to.equal(
        false,
        'deleted card has been removed from trello integration'
      );
    }
  });
});

describe('Deficient Items Unarchiving', () => {
  afterEach(async () => {
    await cleanDb(db);

    // ensure card we test for archiving starts as archived
    await systemModel.trelloCardRequest(
      TRELLO_CARD_ID,
      TRELLO_API_KEY,
      TRELLO_AUTH_TOKEN,
      'PUT',
      true
    );

    await db.ref(TRELLO_CREDENTIAL_DB_PATH).remove();
    await db.ref(TRELLO_INTEGRATIONS_DB_PATH).remove();
  });

  it('should not unarchive a deficient item when not unarchived', async () => {
    const propertyId = uuid();
    const inspectionId = uuid();
    const itemId = uuid();
    const inspectionData = mocking.createInspection({
      deficienciesExist: true,
      inspectionCompleted: true,
      property: propertyId,

      template: {
        trackDeficientItems: true,
        items: {
          // Create single deficient item on inspection
          [itemId]: mocking.createCompletedMainInputItem(
            'twoactions_checkmarkx',
            true
          ),
        },
      },
    });

    // Setup database
    await db.ref(`/properties/${propertyId}`).set({ name: 'test' });
    await db.ref(`/inspections/${inspectionId}`).set(inspectionData); // Add inspection
    const diRef = db
      .ref(`/archive/propertyInspectionDeficientItems/${propertyId}`)
      .push();
    const diPath = diRef.path.toString();
    const diID = diPath.split('/').pop();
    await diRef.set({
      state: 'requires-action',
      inspection: inspectionId,
      item: itemId,
    });
    const beforeSnap = await db.ref(`${diPath}/archive`).once('value'); // Create before
    await diRef.update({ archive: true });
    const afterSnap = await db.ref(`${diPath}/archive`).once('value'); // Create after

    // Execute
    const changeSnap = test.makeChange(beforeSnap, afterSnap);
    const wrapped = test.wrap(cloudFunctions.deficientItemsUnarchiving);
    await wrapped(changeSnap, {
      params: { propertyId, deficientItemId: diID },
    });

    // Test result
    const actual = await db
      .ref(`/propertyInspectionDeficientItems/${propertyId}/${diID}`)
      .once('value');

    // Assertions
    expect(actual.exists()).to.equal(
      false,
      'did not archive the deficient item'
    );
  });

  it('should unarchive a deficient item when requested', async () => {
    const propertyId = uuid();
    const inspectionId = uuid();
    const itemId = uuid();
    const inspectionData = mocking.createInspection({
      deficienciesExist: true,
      inspectionCompleted: true,
      property: propertyId,

      template: {
        trackDeficientItems: true,
        items: {
          // Create single deficient item on inspection
          [itemId]: mocking.createCompletedMainInputItem(
            'twoactions_checkmarkx',
            true
          ),
        },
      },
    });

    // Setup database
    await db.ref(`/properties/${propertyId}`).set({ name: 'test' });
    await db.ref(`/inspections/${inspectionId}`).set(inspectionData); // Add inspection
    const diRef = db
      .ref(`/archive/propertyInspectionDeficientItems/${propertyId}`)
      .push();
    const diPath = diRef.path.toString();
    const diID = diPath.split('/').pop();
    await diRef.set({
      state: 'requires-action',
      inspection: inspectionId,
      item: itemId,
    });
    const beforeSnap = await db.ref(`${diPath}/archive`).once('value'); // Create before
    await diRef.update({ archive: false });
    const afterSnap = await db.ref(`${diPath}/archive`).once('value'); // Create after

    // Execute
    const changeSnap = test.makeChange(beforeSnap, afterSnap);
    const wrapped = test.wrap(cloudFunctions.deficientItemsUnarchiving);
    await wrapped(changeSnap, {
      params: { propertyId, deficientItemId: diID },
    });

    // Test result
    const actual = await db
      .ref(`/propertyInspectionDeficientItems/${propertyId}/${diID}`)
      .once('value');
    const actual2 = await db
      .ref(`/propertyInspectionDeficientItems/${propertyId}/${diID}/archive`)
      .once('value');

    // Assertions
    expect(actual.exists()).to.equal(true, 'unarchived the deficient item');
    expect(actual2.val()).to.equal(
      false,
      'unarchived deficient item /archive should still equal false'
    );
  });

  it('should unarchive a deficient items trello card when requested', async () => {
    const inspectionId = uuid();
    const inspectionData = mocking.createInspection({
      deficienciesExist: true,
      inspectionCompleted: true,
      property: PROPERTY_ID,

      template: {
        trackDeficientItems: true,
        items: {
          // Create single deficient item on inspection
          [DEFICIENT_ITEM_ID]: mocking.createCompletedMainInputItem(
            'twoactions_checkmarkx',
            true
          ),
        },
      },
    });

    // Setup database
    await db.ref(`/properties/${PROPERTY_ID}`).set({ name: 'test' });
    await db.ref(`/inspections/${inspectionId}`).set(inspectionData); // Add inspection
    const diRef = db
      .ref(`/archive/propertyInspectionDeficientItems/${PROPERTY_ID}`)
      .push();
    const diPath = diRef.path.toString();
    const diID = diPath.split('/').pop();
    await diRef.set({
      state: 'requires-action',
      inspection: inspectionId,
      item: DEFICIENT_ITEM_ID,
    });

    await db.ref(TRELLO_CREDENTIAL_DB_PATH).set(TRELLO_SYSTEM_INTEGRATION_DATA);
    await db.ref(TRELLO_INTEGRATIONS_DB_PATH).set(INTEGRATIONS_DATA);

    const beforeSnap = await db.ref(`${diPath}/archive`).once('value'); // Create before
    await diRef.update({ archive: false });
    const afterSnap = await db.ref(`${diPath}/archive`).once('value'); // Create after

    // Execute
    const changeSnap = test.makeChange(beforeSnap, afterSnap);
    const wrapped = test.wrap(cloudFunctions.deficientItemsUnarchiving);
    await wrapped(changeSnap, {
      params: { propertyId: PROPERTY_ID, deficientItemId: diID },
    });

    // Test result
    const actual = await db
      .ref(`/propertyInspectionDeficientItems/${PROPERTY_ID}/${diID}`)
      .once('value');

    // getting card details so we can check if card is successfully archived on trello
    let cardDetails;
    try {
      cardDetails = await systemModel.trelloCardRequest(
        TRELLO_CARD_ID,
        TRELLO_API_KEY,
        TRELLO_AUTH_TOKEN,
        'GET',
        false
      );
    } catch (error) {
      expect(error).to.undefined(true, 'Error from trello API');
    }

    // Assertions
    expect(cardDetails.body.closed).to.equal(
      false,
      'unarchived trello card successfully'
    );
    expect(actual.exists()).to.equal(true, 'archived the deficient item');
  });

  it('should remove old Trello card references when it detects the card has been deleted', async () => {
    const inspectionId = uuid();
    const inspectionData = mocking.createInspection({
      deficienciesExist: true,
      inspectionCompleted: true,
      property: PROPERTY_ID,

      template: {
        trackDeficientItems: true,
        items: {
          // Create single deficient item on inspection
          [DEFICIENT_ITEM_ID]: mocking.createCompletedMainInputItem(
            'twoactions_checkmarkx',
            true
          ),
        },
      },
    });

    // Setup database
    await db.ref(`/properties/${PROPERTY_ID}`).set({ name: 'test' });
    await db.ref(`/inspections/${inspectionId}`).set(inspectionData); // Add inspection
    const diRef = db
      .ref(`/archive/propertyInspectionDeficientItems/${PROPERTY_ID}`)
      .push();
    const diPath = diRef.path.toString();
    const diID = diPath.split('/').pop();
=======
    const diPath = `/archive/propertyInspectionDeficientItems/${PROPERTY_ID}/${DEFICIENT_ITEM_ID}`;
    const diRef = db.ref(diPath);
>>>>>>> 375b7db6
    await diRef.set({
      state: 'requires-action',
      inspection: inspectionId,
      item: DEFICIENT_ITEM_ID,
    });

    // setting up integration path with one that should be remove and one that should stay
    await db.ref(TRELLO_CREDENTIAL_DB_PATH).set({
      ...TRELLO_SYSTEM_INTEGRATION_DATA,
      cards: {
        [TRELLO_CARD_ID]: DEFICIENT_ITEM_ID,
        [TRELLO_DELETED_CARD_ID]: DEFICIENT_ITEM_ID,
      },
    });
    await db.ref(TRELLO_INTEGRATIONS_DB_PATH).set(INTEGRATIONS_DATA);

    const beforeSnap = await db.ref(`${diPath}/archive`).once('value'); // Create before
    await diRef.update({ archive: false });
    const afterSnap = await db.ref(`${diPath}/archive`).once('value'); // Create after

    // Execute
    const changeSnap = test.makeChange(beforeSnap, afterSnap);
    const wrapped = test.wrap(cloudFunctions.deficientItemsUnarchiving);

    try {
      await wrapped(changeSnap, {
<<<<<<< HEAD
        params: { propertyId: PROPERTY_ID, deficientItemId: diID },
=======
        params: { propertyId: PROPERTY_ID, deficientItemId: DEFICIENT_ITEM_ID },
>>>>>>> 375b7db6
      });
    } catch (error) {
      // Test result
      const actualTrelloCardDetails = await db
<<<<<<< HEAD
        .ref(`${TRELLO_CREDENTIAL_DB_PATH}/cards/${TRELLO_DELETED_CARD_ID}`)
=======
        .ref(`${TRELLO_PROPERTY_CARDS_PATH}/${TRELLO_DELETED_CARD_ID}`)
>>>>>>> 375b7db6
        .once('value');

      // Assertions
      expect(actualTrelloCardDetails.exists()).to.equal(
        false,
        'deleted card has been removed from trello integration'
      );
    }
  });
});<|MERGE_RESOLUTION|>--- conflicted
+++ resolved
@@ -3,11 +3,7 @@
 const uuid = require('../../test-helpers/uuid');
 const mocking = require('../../test-helpers/mocking');
 const { cleanDb } = require('../../test-helpers/firebase');
-<<<<<<< HEAD
-const systemModel = require('../../models/system');
-=======
 const TRELLO_API_CARD_PAYLOAD = require('../../test-helpers/mocks/get-trello-card.json');
->>>>>>> 375b7db6
 const {
   db,
   test,
@@ -17,47 +13,18 @@
 
 const PROPERTY_ID = uuid();
 const DEFICIENT_ITEM_ID = uuid();
-<<<<<<< HEAD
-
 const USER_ID = uuid();
-
-=======
-const USER_ID = uuid();
->>>>>>> 375b7db6
 const TRELLO_MEMBER_ID = '57c864cb46ef602b2be03a80';
 const TRELLO_API_KEY = 'f4a04dd872b7a2e33bfc33aac9516965';
 const TRELLO_AUTH_TOKEN =
   'fab424b6f18b2845b3d60eac800e42e5f3ab2fdb25d21c90264032a0ecf16ceb';
-<<<<<<< HEAD
-const TRELLO_BOARD_ID = '5d0ab7754066f880369a4d97';
-const TRELLO_LIST_ID = '5d0ab7754066f880369a4d99';
 const TRELLO_CARD_ID = '5d0ab7754066f880369a4db2';
 const TRELLO_DELETED_CARD_ID = '5d0ab7754066f880369a4dae';
-
-=======
-const TRELLO_CARD_ID = '5d0ab7754066f880369a4db2';
-const TRELLO_DELETED_CARD_ID = '5d0ab7754066f880369a4dae';
->>>>>>> 375b7db6
 const TRELLO_SYSTEM_INTEGRATION_DATA = {
   member: TRELLO_MEMBER_ID,
   user: USER_ID,
   apikey: TRELLO_API_KEY,
   authToken: TRELLO_AUTH_TOKEN,
-<<<<<<< HEAD
-  cards: { [TRELLO_CARD_ID]: DEFICIENT_ITEM_ID },
-};
-
-const INTEGRATIONS_DATA = {
-  grantedBy: USER_ID,
-  grantedAt: Date.now(),
-  board: TRELLO_BOARD_ID,
-  boardName: 'Test Board',
-  list: TRELLO_LIST_ID,
-  listName: 'TO DO',
-};
-
-const TRELLO_CREDENTIAL_DB_PATH = `/system/integrations/trello/properties/${PROPERTY_ID}/${SERVICE_ACCOUNT_ID}`;
-=======
 };
 const TRELLO_SYSTEM_PROPERTY_CARDS_DATA = {
   [TRELLO_CARD_ID]: DEFICIENT_ITEM_ID,
@@ -72,29 +39,13 @@
 };
 const TRELLO_CREDENTIAL_DB_PATH = `/system/integrations/${SERVICE_ACCOUNT_ID}/trello/organization`;
 const TRELLO_PROPERTY_CARDS_PATH = `/system/integrations/${SERVICE_ACCOUNT_ID}/trello/properties/${PROPERTY_ID}/cards`;
->>>>>>> 375b7db6
 const TRELLO_INTEGRATIONS_DB_PATH = `/integrations/trello/properties/${PROPERTY_ID}`;
 
 describe('Deficient Items Archiving', () => {
   afterEach(async () => {
     await cleanDb(db);
-<<<<<<< HEAD
-
-    // ensure card we test for archiving starts as un-archived
-    await systemModel.trelloCardRequest(
-      TRELLO_CARD_ID,
-      TRELLO_API_KEY,
-      TRELLO_AUTH_TOKEN,
-      'PUT',
-      false
-    );
-
-    await db.ref(TRELLO_CREDENTIAL_DB_PATH).remove();
-    await db.ref(TRELLO_INTEGRATIONS_DB_PATH).remove();
-=======
     await db.ref(`/system/integrations/${SERVICE_ACCOUNT_ID}`).remove();
     return db.ref(TRELLO_INTEGRATIONS_DB_PATH).remove();
->>>>>>> 375b7db6
   });
 
   it('should not archive a deficient item when not archived', async () => {
@@ -211,11 +162,7 @@
 
     // Assertions
     expect(actual.exists()).to.equal(true, 'archived the deficient item');
-<<<<<<< HEAD
-    expect(actual2.exists()).to.equal(
-=======
     expect(actual2.val()).to.equal(
->>>>>>> 375b7db6
       true,
       'archived deficient item /archive should equal true'
     );
@@ -232,28 +179,14 @@
         trackDeficientItems: true,
         items: {
           // Create single deficient item on inspection
-<<<<<<< HEAD
-          [DEFICIENT_ITEM_ID]: mocking.createCompletedMainInputItem(
-=======
           [uuid()]: mocking.createCompletedMainInputItem(
->>>>>>> 375b7db6
-            'twoactions_checkmarkx',
-            true
-          ),
-        },
-      },
-    });
-
-<<<<<<< HEAD
-    // Setup database
-    await db.ref(`/properties/${PROPERTY_ID}`).set({ name: 'test' });
-    await db.ref(`/inspections/${inspectionId}`).set(inspectionData); // Add inspection
-    const diRef = db
-      .ref(`/propertyInspectionDeficientItems/${PROPERTY_ID}`)
-      .push();
-    const diPath = diRef.path.toString();
-    const diID = diPath.split('/').pop();
-=======
+            'twoactions_checkmarkx',
+            true
+          ),
+        },
+      },
+    });
+
     // Stub Requests
     nock('https://api.trello.com')
       .put(
@@ -272,7 +205,6 @@
     await db.ref(`/inspections/${inspectionId}`).set(inspectionData); // Add inspection
     const diPath = `/propertyInspectionDeficientItems/${PROPERTY_ID}/${DEFICIENT_ITEM_ID}`;
     const diRef = db.ref(diPath);
->>>>>>> 375b7db6
     await diRef.set({
       state: 'requires-action',
       inspection: inspectionId,
@@ -280,12 +212,9 @@
     });
 
     await db.ref(TRELLO_CREDENTIAL_DB_PATH).set(TRELLO_SYSTEM_INTEGRATION_DATA);
-<<<<<<< HEAD
-=======
     await db
       .ref(TRELLO_PROPERTY_CARDS_PATH)
       .set(TRELLO_SYSTEM_PROPERTY_CARDS_DATA);
->>>>>>> 375b7db6
     await db.ref(TRELLO_INTEGRATIONS_DB_PATH).set(INTEGRATIONS_DATA);
 
     const beforeSnap = await db.ref(`${diPath}/archive`).once('value'); // Create before
@@ -296,29 +225,6 @@
     const changeSnap = test.makeChange(beforeSnap, afterSnap);
     const wrapped = test.wrap(cloudFunctions.deficientItemsArchiving);
     await wrapped(changeSnap, {
-<<<<<<< HEAD
-      params: { propertyId: PROPERTY_ID, deficientItemId: diID },
-    });
-
-    // Test result
-    const actual = await db
-      .ref(`/archive/propertyInspectionDeficientItems/${PROPERTY_ID}/${diID}`)
-      .once('value');
-
-    // getting card details so we can check if card is successfully archived on trello
-    let cardDetails;
-    try {
-      cardDetails = await systemModel.trelloCardRequest(
-        TRELLO_CARD_ID,
-        TRELLO_API_KEY,
-        TRELLO_AUTH_TOKEN,
-        'GET',
-        false
-      );
-    } catch (error) {
-      expect(error).to.undefined(true, 'Error from trello API');
-    }
-=======
       params: { propertyId: PROPERTY_ID, deficientItemId: DEFICIENT_ITEM_ID },
     });
 
@@ -578,13 +484,8 @@
         `/propertyInspectionDeficientItems/${PROPERTY_ID}/${DEFICIENT_ITEM_ID}`
       )
       .once('value');
->>>>>>> 375b7db6
 
     // Assertions
-    expect(cardDetails.body.closed).to.equal(
-      true,
-      'archived trello card successfully'
-    );
     expect(actual.exists()).to.equal(true, 'archived the deficient item');
   });
 
@@ -610,12 +511,8 @@
     // Setup database
     await db.ref(`/properties/${PROPERTY_ID}`).set({ name: 'test' });
     await db.ref(`/inspections/${inspectionId}`).set(inspectionData); // Add inspection
-<<<<<<< HEAD
-    const diRef = db
-      .ref(`/propertyInspectionDeficientItems/${PROPERTY_ID}`)
-      .push();
-    const diPath = diRef.path.toString();
-    const diID = diPath.split('/').pop();
+    const diPath = `/archive/propertyInspectionDeficientItems/${PROPERTY_ID}/${DEFICIENT_ITEM_ID}`;
+    const diRef = db.ref(diPath);
     await diRef.set({
       state: 'requires-action',
       inspection: inspectionId,
@@ -633,21 +530,21 @@
     await db.ref(TRELLO_INTEGRATIONS_DB_PATH).set(INTEGRATIONS_DATA);
 
     const beforeSnap = await db.ref(`${diPath}/archive`).once('value'); // Create before
-    await diRef.update({ archive: true });
-    const afterSnap = await db.ref(`${diPath}/archive`).once('value'); // Create after
-
-    // Execute
-    const changeSnap = test.makeChange(beforeSnap, afterSnap);
-    const wrapped = test.wrap(cloudFunctions.deficientItemsArchiving);
+    await diRef.update({ archive: false });
+    const afterSnap = await db.ref(`${diPath}/archive`).once('value'); // Create after
+
+    // Execute
+    const changeSnap = test.makeChange(beforeSnap, afterSnap);
+    const wrapped = test.wrap(cloudFunctions.deficientItemsUnarchiving);
 
     try {
       await wrapped(changeSnap, {
-        params: { propertyId: PROPERTY_ID, deficientItemId: diID },
+        params: { propertyId: PROPERTY_ID, deficientItemId: DEFICIENT_ITEM_ID },
       });
     } catch (error) {
       // Test result
       const actualTrelloCardDetails = await db
-        .ref(`${TRELLO_CREDENTIAL_DB_PATH}/cards/${TRELLO_DELETED_CARD_ID}`)
+        .ref(`${TRELLO_PROPERTY_CARDS_PATH}/${TRELLO_DELETED_CARD_ID}`)
         .once('value');
 
       // Assertions
@@ -657,295 +554,4 @@
       );
     }
   });
-});
-
-describe('Deficient Items Unarchiving', () => {
-  afterEach(async () => {
-    await cleanDb(db);
-
-    // ensure card we test for archiving starts as archived
-    await systemModel.trelloCardRequest(
-      TRELLO_CARD_ID,
-      TRELLO_API_KEY,
-      TRELLO_AUTH_TOKEN,
-      'PUT',
-      true
-    );
-
-    await db.ref(TRELLO_CREDENTIAL_DB_PATH).remove();
-    await db.ref(TRELLO_INTEGRATIONS_DB_PATH).remove();
-  });
-
-  it('should not unarchive a deficient item when not unarchived', async () => {
-    const propertyId = uuid();
-    const inspectionId = uuid();
-    const itemId = uuid();
-    const inspectionData = mocking.createInspection({
-      deficienciesExist: true,
-      inspectionCompleted: true,
-      property: propertyId,
-
-      template: {
-        trackDeficientItems: true,
-        items: {
-          // Create single deficient item on inspection
-          [itemId]: mocking.createCompletedMainInputItem(
-            'twoactions_checkmarkx',
-            true
-          ),
-        },
-      },
-    });
-
-    // Setup database
-    await db.ref(`/properties/${propertyId}`).set({ name: 'test' });
-    await db.ref(`/inspections/${inspectionId}`).set(inspectionData); // Add inspection
-    const diRef = db
-      .ref(`/archive/propertyInspectionDeficientItems/${propertyId}`)
-      .push();
-    const diPath = diRef.path.toString();
-    const diID = diPath.split('/').pop();
-    await diRef.set({
-      state: 'requires-action',
-      inspection: inspectionId,
-      item: itemId,
-    });
-    const beforeSnap = await db.ref(`${diPath}/archive`).once('value'); // Create before
-    await diRef.update({ archive: true });
-    const afterSnap = await db.ref(`${diPath}/archive`).once('value'); // Create after
-
-    // Execute
-    const changeSnap = test.makeChange(beforeSnap, afterSnap);
-    const wrapped = test.wrap(cloudFunctions.deficientItemsUnarchiving);
-    await wrapped(changeSnap, {
-      params: { propertyId, deficientItemId: diID },
-    });
-
-    // Test result
-    const actual = await db
-      .ref(`/propertyInspectionDeficientItems/${propertyId}/${diID}`)
-      .once('value');
-
-    // Assertions
-    expect(actual.exists()).to.equal(
-      false,
-      'did not archive the deficient item'
-    );
-  });
-
-  it('should unarchive a deficient item when requested', async () => {
-    const propertyId = uuid();
-    const inspectionId = uuid();
-    const itemId = uuid();
-    const inspectionData = mocking.createInspection({
-      deficienciesExist: true,
-      inspectionCompleted: true,
-      property: propertyId,
-
-      template: {
-        trackDeficientItems: true,
-        items: {
-          // Create single deficient item on inspection
-          [itemId]: mocking.createCompletedMainInputItem(
-            'twoactions_checkmarkx',
-            true
-          ),
-        },
-      },
-    });
-
-    // Setup database
-    await db.ref(`/properties/${propertyId}`).set({ name: 'test' });
-    await db.ref(`/inspections/${inspectionId}`).set(inspectionData); // Add inspection
-    const diRef = db
-      .ref(`/archive/propertyInspectionDeficientItems/${propertyId}`)
-      .push();
-    const diPath = diRef.path.toString();
-    const diID = diPath.split('/').pop();
-    await diRef.set({
-      state: 'requires-action',
-      inspection: inspectionId,
-      item: itemId,
-    });
-    const beforeSnap = await db.ref(`${diPath}/archive`).once('value'); // Create before
-    await diRef.update({ archive: false });
-    const afterSnap = await db.ref(`${diPath}/archive`).once('value'); // Create after
-
-    // Execute
-    const changeSnap = test.makeChange(beforeSnap, afterSnap);
-    const wrapped = test.wrap(cloudFunctions.deficientItemsUnarchiving);
-    await wrapped(changeSnap, {
-      params: { propertyId, deficientItemId: diID },
-    });
-
-    // Test result
-    const actual = await db
-      .ref(`/propertyInspectionDeficientItems/${propertyId}/${diID}`)
-      .once('value');
-    const actual2 = await db
-      .ref(`/propertyInspectionDeficientItems/${propertyId}/${diID}/archive`)
-      .once('value');
-
-    // Assertions
-    expect(actual.exists()).to.equal(true, 'unarchived the deficient item');
-    expect(actual2.val()).to.equal(
-      false,
-      'unarchived deficient item /archive should still equal false'
-    );
-  });
-
-  it('should unarchive a deficient items trello card when requested', async () => {
-    const inspectionId = uuid();
-    const inspectionData = mocking.createInspection({
-      deficienciesExist: true,
-      inspectionCompleted: true,
-      property: PROPERTY_ID,
-
-      template: {
-        trackDeficientItems: true,
-        items: {
-          // Create single deficient item on inspection
-          [DEFICIENT_ITEM_ID]: mocking.createCompletedMainInputItem(
-            'twoactions_checkmarkx',
-            true
-          ),
-        },
-      },
-    });
-
-    // Setup database
-    await db.ref(`/properties/${PROPERTY_ID}`).set({ name: 'test' });
-    await db.ref(`/inspections/${inspectionId}`).set(inspectionData); // Add inspection
-    const diRef = db
-      .ref(`/archive/propertyInspectionDeficientItems/${PROPERTY_ID}`)
-      .push();
-    const diPath = diRef.path.toString();
-    const diID = diPath.split('/').pop();
-    await diRef.set({
-      state: 'requires-action',
-      inspection: inspectionId,
-      item: DEFICIENT_ITEM_ID,
-    });
-
-    await db.ref(TRELLO_CREDENTIAL_DB_PATH).set(TRELLO_SYSTEM_INTEGRATION_DATA);
-    await db.ref(TRELLO_INTEGRATIONS_DB_PATH).set(INTEGRATIONS_DATA);
-
-    const beforeSnap = await db.ref(`${diPath}/archive`).once('value'); // Create before
-    await diRef.update({ archive: false });
-    const afterSnap = await db.ref(`${diPath}/archive`).once('value'); // Create after
-
-    // Execute
-    const changeSnap = test.makeChange(beforeSnap, afterSnap);
-    const wrapped = test.wrap(cloudFunctions.deficientItemsUnarchiving);
-    await wrapped(changeSnap, {
-      params: { propertyId: PROPERTY_ID, deficientItemId: diID },
-    });
-
-    // Test result
-    const actual = await db
-      .ref(`/propertyInspectionDeficientItems/${PROPERTY_ID}/${diID}`)
-      .once('value');
-
-    // getting card details so we can check if card is successfully archived on trello
-    let cardDetails;
-    try {
-      cardDetails = await systemModel.trelloCardRequest(
-        TRELLO_CARD_ID,
-        TRELLO_API_KEY,
-        TRELLO_AUTH_TOKEN,
-        'GET',
-        false
-      );
-    } catch (error) {
-      expect(error).to.undefined(true, 'Error from trello API');
-    }
-
-    // Assertions
-    expect(cardDetails.body.closed).to.equal(
-      false,
-      'unarchived trello card successfully'
-    );
-    expect(actual.exists()).to.equal(true, 'archived the deficient item');
-  });
-
-  it('should remove old Trello card references when it detects the card has been deleted', async () => {
-    const inspectionId = uuid();
-    const inspectionData = mocking.createInspection({
-      deficienciesExist: true,
-      inspectionCompleted: true,
-      property: PROPERTY_ID,
-
-      template: {
-        trackDeficientItems: true,
-        items: {
-          // Create single deficient item on inspection
-          [DEFICIENT_ITEM_ID]: mocking.createCompletedMainInputItem(
-            'twoactions_checkmarkx',
-            true
-          ),
-        },
-      },
-    });
-
-    // Setup database
-    await db.ref(`/properties/${PROPERTY_ID}`).set({ name: 'test' });
-    await db.ref(`/inspections/${inspectionId}`).set(inspectionData); // Add inspection
-    const diRef = db
-      .ref(`/archive/propertyInspectionDeficientItems/${PROPERTY_ID}`)
-      .push();
-    const diPath = diRef.path.toString();
-    const diID = diPath.split('/').pop();
-=======
-    const diPath = `/archive/propertyInspectionDeficientItems/${PROPERTY_ID}/${DEFICIENT_ITEM_ID}`;
-    const diRef = db.ref(diPath);
->>>>>>> 375b7db6
-    await diRef.set({
-      state: 'requires-action',
-      inspection: inspectionId,
-      item: DEFICIENT_ITEM_ID,
-    });
-
-    // setting up integration path with one that should be remove and one that should stay
-    await db.ref(TRELLO_CREDENTIAL_DB_PATH).set({
-      ...TRELLO_SYSTEM_INTEGRATION_DATA,
-      cards: {
-        [TRELLO_CARD_ID]: DEFICIENT_ITEM_ID,
-        [TRELLO_DELETED_CARD_ID]: DEFICIENT_ITEM_ID,
-      },
-    });
-    await db.ref(TRELLO_INTEGRATIONS_DB_PATH).set(INTEGRATIONS_DATA);
-
-    const beforeSnap = await db.ref(`${diPath}/archive`).once('value'); // Create before
-    await diRef.update({ archive: false });
-    const afterSnap = await db.ref(`${diPath}/archive`).once('value'); // Create after
-
-    // Execute
-    const changeSnap = test.makeChange(beforeSnap, afterSnap);
-    const wrapped = test.wrap(cloudFunctions.deficientItemsUnarchiving);
-
-    try {
-      await wrapped(changeSnap, {
-<<<<<<< HEAD
-        params: { propertyId: PROPERTY_ID, deficientItemId: diID },
-=======
-        params: { propertyId: PROPERTY_ID, deficientItemId: DEFICIENT_ITEM_ID },
->>>>>>> 375b7db6
-      });
-    } catch (error) {
-      // Test result
-      const actualTrelloCardDetails = await db
-<<<<<<< HEAD
-        .ref(`${TRELLO_CREDENTIAL_DB_PATH}/cards/${TRELLO_DELETED_CARD_ID}`)
-=======
-        .ref(`${TRELLO_PROPERTY_CARDS_PATH}/${TRELLO_DELETED_CARD_ID}`)
->>>>>>> 375b7db6
-        .once('value');
-
-      // Assertions
-      expect(actualTrelloCardDetails.exists()).to.equal(
-        false,
-        'deleted card has been removed from trello integration'
-      );
-    }
-  });
 });