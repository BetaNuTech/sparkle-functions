--- conflicted
+++ resolved
@@ -48,46 +48,6 @@
           delete queuedInspections[lastInspectionId];
         }
 
-<<<<<<< HEAD
-      // Log orphaned proxy inspections
-      // const propertyIds = yield adminUtils.fetchRecordIds(db, '/properties');
-      // var nestedInspIds = yield Promise.all(propertyIds.map((propertyId) => adminUtils.fetchRecordIds(db, `/properties/${propertyId}/inspections`)));
-      // nestedInspIds = flatten(nestedInspIds);
-      // var propInspIds = yield Promise.all(propertyIds.map((propertyId) => adminUtils.fetchRecordIds(db, `/propertyInspections/${propertyId}/inspections`)));
-      // propInspIds = flatten(propInspIds);
-      // var propInspListIds = yield Promise.all(propertyIds.map((propertyId) => adminUtils.fetchRecordIds(db, `/propertyInspectionsList/${propertyId}/inspections`)));
-      // propInspListIds = flatten(propInspListIds);
-      // const completedInspIds = yield adminUtils.fetchRecordIds(db, '/completedInspections');
-      // const completedInspListIds = yield adminUtils.fetchRecordIds(db, '/completedInspectionsList');
-      //
-      // const proxyInspectionIds = []
-      //   .concat(nestedInspIds, propInspIds, propInspListIds, completedInspIds, completedInspListIds) // flatten
-      //   .filter((inspId, index, arr) => arr.indexOf(inspId) === index); // unique only
-      //
-      // proxyInspectionIds
-      //   .filter((inspId) => inspectionIds.indexOf(inspId) === -1) // find orphaned
-      //   .forEach((orphanedId) => {
-      //     if (nestedInspIds.includes(orphanedId)) {
-      //       log.info(`${logPrefix} orphaned inspection proxy: /properties/*/inspections/${orphanedId}`);
-      //     }
-      //
-      //     if (propInspIds.includes(orphanedId)) {
-      //       log.info(`${logPrefix} orphaned inspection proxy: /propertyInspections/*/inspections/${orphanedId}`);
-      //     }
-      //
-      //     if (propInspListIds.includes(orphanedId)) {
-      //       log.info(`${logPrefix} orphaned inspection proxy: /propertyInspectionsList/*/inspections/${orphanedId}`);
-      //     }
-      //
-      //     if (completedInspIds.includes(orphanedId)) {
-      //       log.info(`${logPrefix} orphaned inspection proxy: /completedInspections/${orphanedId}`);
-      //     }
-      //
-      //     if (completedInspListIds.includes(orphanedId)) {
-      //       log.info(`${logPrefix} orphaned inspection proxy: /completedInspectionsList/${orphanedId}`);
-      //     }
-      //   });
-=======
         inspectionIds = Object.keys(queuedInspections);
         lastInspectionId = inspectionIds[inspectionIds.length - 1];
 
@@ -142,7 +102,6 @@
         //     }
         //   });
       } while (inspectionIds.length > 0);
->>>>>>> c5274c45
 
       return updates;
     }));
