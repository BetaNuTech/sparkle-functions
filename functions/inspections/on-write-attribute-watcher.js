const assert = require('assert');
const log = require('../utils/logger');
const processWrite = require('./process-write');
const inspectionsModel = require('../models/inspections');

const PREFIX = 'inspections: on-attribute-write:';

/**
 * Factory for general inspection updated onWrite handler
 * @param  {firebaseAdmin.database} db - Firebase Admin DB instance
 * @param  {firebaseAdmin.firestore} fs - Firestore Admin DB instance
 * @return {Function} - inspection attribute onWrite handler
 */
module.exports = function createOnAttributeWriteHandler(db, fs) {
  assert(Boolean(db), 'has realtime DB instance');
  assert(Boolean(fs), 'has firestore DB instance');

  return async (change, event) => {
    const { inspectionId } = event.params;

    if (!inspectionId) {
      log.warn(`${PREFIX} incorrectly defined event parameter "inspectionId"`);
      return;
    }

    // Inspection deleted or already up to date
    if (!change.after.exists() || change.before.val() === change.after.val()) {
      return;
    }

    // Lookup parent Inspection
    // of updated attribute
    let inspection = null;
    try {
      const inspectionSnapshot = await change.after.ref.parent.once('value');

      if (!inspectionSnapshot.exists()) {
        log.info(`${PREFIX} inspection "${inspectionId}" not found`);
        return;
      }

      inspection = inspectionSnapshot.val();
    } catch (err) {
      throw Error(
        `${PREFIX} failed to lookup parent inspection "${inspectionId}" | ${err}`
      );
<<<<<<< HEAD
      const processWriteUpdates = await processWrite(
        db,
=======
    }

    // Upsert matching Firestore
    // w/ full Inspection data
    try {
      await inspectionsModel.firestoreUpsertRecord(
>>>>>>> e33fae15
        fs,
        inspectionId,
        inspection
      );
    } catch (err) {
      log.error(
        `${PREFIX} upserting Firestore inspection "${inspectionId}" failed | ${err}`
      );
    }

    // Update proxy Inspections,
    // and Property Meta data in
    // both Realtime & Firestore
    try {
      log.info(
        `${PREFIX} ${inspectionId} updated, migrating proxy inspections`
      );
      await processWrite(db, fs, inspectionId, inspection);
    } catch (err) {
      // Handle any errors
      log.error(
        `${PREFIX} failed to updated inspection proxies "${inspectionId}" | ${err}`
      );
    }
  };
};<|MERGE_RESOLUTION|>--- conflicted
+++ resolved
@@ -44,17 +44,12 @@
       throw Error(
         `${PREFIX} failed to lookup parent inspection "${inspectionId}" | ${err}`
       );
-<<<<<<< HEAD
-      const processWriteUpdates = await processWrite(
-        db,
-=======
     }
 
     // Upsert matching Firestore
     // w/ full Inspection data
     try {
       await inspectionsModel.firestoreUpsertRecord(
->>>>>>> e33fae15
         fs,
         inspectionId,
         inspection
