name: Deploy

on:
  push:
    branches:
      - production
      - staging

jobs:
  test:
    runs-on: ubuntu-latest
    container:
      image: node:10.15-alpine

    steps:
      - uses: actions/checkout@v1

      - name: Cache NPM dependencies
        uses: actions/cache@v1
        with:
          path: functions/node_modules
          key: ${{ runner.OS }}-npm-cache-${{ hashFiles('functions/yarn.lock') }}
          restore-keys: |
            ${{ runner.OS }}-npm-cache-

      - name: Install dependencies
        run: yarn install
        working-directory: ./functions

      - name: Run unit tests
        run: yarn test-unit
        working-directory: ./functions
        env:
          AWS_S3_ACCESS_KEY_ID: ${{ secrets.AWS_S3_ACCESS_KEY_ID }}
          AWS_S3_SECRET_ACCESS_KEY: ${{ secrets.AWS_S3_SECRET_ACCESS_KEY }}
<<<<<<< HEAD
          FIREBASE_FUNCTIONS_AUTH: ${{ secrets.PRODUCTION_FIREBASE_FUNCTIONS_AUTH }}
=======
          FIREBASE_FUNCTIONS_AUTH: ${{ secrets.TEST_FIREBASE_FUNCTIONS_AUTH }}
          FIREBASE_TEST_DB_URL: ${{ secrets.TEST_FIREBASE_TEST_DB_URL }}
>>>>>>> 60189593
          SLACK_CLIENT_SECRET: ${{ secrets.PRODUCTION_SLACK_CLIENT_SECRET }}

      - name: Run integration tests
        run: yarn test-int
        working-directory: ./functions
        env:
          AWS_S3_ACCESS_KEY_ID: ${{ secrets.AWS_S3_ACCESS_KEY_ID }}
          AWS_S3_SECRET_ACCESS_KEY: ${{ secrets.AWS_S3_SECRET_ACCESS_KEY }}
          FIREBASE_FUNCTIONS_AUTH: ${{ secrets.TEST_FIREBASE_FUNCTIONS_AUTH }}
          FIREBASE_TEST_DB_URL: ${{ secrets.TEST_FIREBASE_TEST_DB_URL }}
          SLACK_CLIENT_SECRET: ${{ secrets.PRODUCTION_SLACK_CLIENT_SECRET }}

      - name: Run End to End Staging Tests
        run: yarn test-e2e
        working-directory: ./functions
        env:
          FIREBASE_FUNCTIONS_AUTH: ${{ secrets.TEST_FIREBASE_FUNCTIONS_AUTH }}
          SLACK_CLIENT_SECRET: ${{ secrets.PRODUCTION_SLACK_CLIENT_SECRET }}
          GOOGLE_CLOUD_PROJECT: sapphire-inspections-testing
          AWS_S3_ACCESS_KEY_ID: ${{ secrets.AWS_S3_ACCESS_KEY_ID }}
          AWS_S3_SECRET_ACCESS_KEY: ${{ secrets.AWS_S3_SECRET_ACCESS_KEY }}
          FIREBASE_TEST_DB_URL: ${{ secrets.TEST_FIREBASE_TEST_DB_URL }}
          FIREBASE_STORAGE_BUCKET: ${{ secrets.TEST_FIREBASE_STORAGE_BUCKET }}
          CLIENT_DOMAIN: https://staging.sapphire-standard.com

  deploy:
    needs: test
    runs-on: ubuntu-latest
    container:
      image: mj3000/firebase-tools

    steps:
      - uses: actions/checkout@v1

      - name: Install dependencies
        run: yarn install
        working-directory: ./functions

      - name: Use staging project
        if: github.ref == 'refs/heads/staging'
        run: firebase use ${{ secrets.STAGING_FIREBASE_PROJECT }} --non-interactive --token ${{ secrets.FIREBASE_TOKEN }}

      - name: Use production project
        if: github.ref == 'refs/heads/production'
        run: firebase use ${{ secrets.PRODUCTION_FIREBASE_PROJECT }} --non-interactive --token ${{ secrets.FIREBASE_TOKEN }}

      - name: Deploy staging functions
        if: github.ref == 'refs/heads/staging'
        env:
          NODE_ENV: production
          FIREBASE_TOKEN: ${{ secrets.FIREBASE_TOKEN }}
          FIREBASE_DB_URL: ${{ secrets.STAGING_FIREBASE_DB_URL }}
          FIREBASE_FUNCTIONS_AUTH: ${{ secrets.STAGING_FIREBASE_FUNCTIONS_AUTH }}
          SLACK_CLIENT_SECRET: ${{ secrets.STAGING_SLACK_CLIENT_SECRET }}
          GOOGLE_CLOUD_PROJECT: sapphire-inspections
          AWS_S3_ACCESS_KEY_ID: ${{ secrets.AWS_S3_ACCESS_KEY_ID }}
          AWS_S3_SECRET_ACCESS_KEY: ${{ secrets.AWS_S3_SECRET_ACCESS_KEY }}
          FIREBASE_TEST_DB_URL: ${{ secrets.STAGING_FIREBASE_TEST_DB_URL }}
          FIREBASE_STORAGE_BUCKET: ${{ secrets.STAGING_FIREBASE_STORAGE_BUCKET }}
          CLIENT_DOMAIN: https://staging.sapphire-standard.com
        run: ./scripts/deploy-functions.sh production

      - name: Deploy production functions
        if: github.ref == 'refs/heads/production'
        env:
          NODE_ENV: production
          FIREBASE_TOKEN: ${{ secrets.FIREBASE_TOKEN }}
          FIREBASE_DB_URL: ${{ secrets.PRODUCTION_FIREBASE_DB_URL }}
          FIREBASE_FUNCTIONS_AUTH: ${{ secrets.PRODUCTION_FIREBASE_FUNCTIONS_AUTH }}
          SLACK_CLIENT_SECRET: ${{ secrets.PRODUCTION_SLACK_CLIENT_SECRET }}
          GOOGLE_CLOUD_PROJECT: sapphire-inspections
          AWS_S3_ACCESS_KEY_ID: ${{ secrets.AWS_S3_ACCESS_KEY_ID }}
          AWS_S3_SECRET_ACCESS_KEY: ${{ secrets.AWS_S3_SECRET_ACCESS_KEY }}
          FIREBASE_TEST_DB_URL: ${{ secrets.PRODUCTION_FIREBASE_TEST_DB_URL }}
          FIREBASE_STORAGE_BUCKET: ${{ secrets.PRODUCTION_FIREBASE_STORAGE_BUCKET }}
          CLIENT_DOMAIN: https://sparkle-production.herokuapp.com
        run: ./scripts/deploy-functions.sh production<|MERGE_RESOLUTION|>--- conflicted
+++ resolved
@@ -33,12 +33,8 @@
         env:
           AWS_S3_ACCESS_KEY_ID: ${{ secrets.AWS_S3_ACCESS_KEY_ID }}
           AWS_S3_SECRET_ACCESS_KEY: ${{ secrets.AWS_S3_SECRET_ACCESS_KEY }}
-<<<<<<< HEAD
-          FIREBASE_FUNCTIONS_AUTH: ${{ secrets.PRODUCTION_FIREBASE_FUNCTIONS_AUTH }}
-=======
           FIREBASE_FUNCTIONS_AUTH: ${{ secrets.TEST_FIREBASE_FUNCTIONS_AUTH }}
           FIREBASE_TEST_DB_URL: ${{ secrets.TEST_FIREBASE_TEST_DB_URL }}
->>>>>>> 60189593
           SLACK_CLIENT_SECRET: ${{ secrets.PRODUCTION_SLACK_CLIENT_SECRET }}
 
       - name: Run integration tests
