name: Deploy

on:
  push:
    branches:
      - production
      - staging

jobs:
<<<<<<< HEAD
<<<<<<< HEAD
=======
<<<<<<< Updated upstream
>>>>>>> develop
  # test:
  #   runs-on: ubuntu-latest
  #   container:
  #     image: node:10.15-alpine
  #
  #   steps:
  #     - uses: actions/checkout@v1
  #
  #     - name: Cache NPM dependencies
  #       uses: actions/cache@v1
  #       with:
  #         path: functions/node_modules
  #         key: ${{ runner.OS }}-npm-cache-${{ hashFiles('functions/yarn.lock') }}
  #         restore-keys: |
  #           ${{ runner.OS }}-npm-cache-
  #
  #     - name: Install dependencies
  #       run: yarn install
  #       working-directory: ./functions
  #
  #     - name: Run unit tests
  #       run: yarn test-unit
  #       working-directory: ./functions
  #       env:
  #         FIREBASE_FUNCTIONS_AUTH: ${{ secrets.PRODUCTION_FIREBASE_FUNCTIONS_AUTH }}
  #         SLACK_CLIENT_SECRET: ${{ secrets.PRODUCTION_SLACK_CLIENT_SECRET }}
  #
  #     - name: Run End to End Staging Tests
  #       if: github.ref == 'refs/heads/staging'
  #       run: yarn test-e2e
  #       working-directory: ./functions
  #       env:
  #         FIREBASE_FUNCTIONS_AUTH: ${{ secrets.STAGING_FIREBASE_FUNCTIONS_AUTH }}
  #         SLACK_CLIENT_SECRET: ${{ secrets.STAGING_SLACK_CLIENT_SECRET }}
  #         GOOGLE_CLOUD_PROJECT: sapphire-inspections
  #         AWS_S3_ACCESS_KEY_ID: ${{ secrets.AWS_S3_ACCESS_KEY_ID }}
  #         AWS_S3_SECRET_ACCESS_KEY: ${{ secrets.AWS_S3_SECRET_ACCESS_KEY }}
  #         FIREBASE_TEST_DB_URL: ${{ secrets.STAGING_FIREBASE_TEST_DB_URL }}
  #         FIREBASE_STORAGE_BUCKET: ${{ secrets.STAGING_FIREBASE_STORAGE_BUCKET }}
  #
  #     - name: Run End to End Production Tests
  #       if: github.ref == 'refs/heads/staging'
  #       run: yarn test-e2e
  #       working-directory: ./functions
  #       env:
  #         FIREBASE_FUNCTIONS_AUTH: ${{ secrets.PRODUCTION_FIREBASE_FUNCTIONS_AUTH }}
  #         SLACK_CLIENT_SECRET: ${{ secrets.PRODUCTION_SLACK_CLIENT_SECRET }}
  #         GOOGLE_CLOUD_PROJECT: sapphire-inspections
  #         AWS_S3_ACCESS_KEY_ID: ${{ secrets.AWS_S3_ACCESS_KEY_ID }}
  #         AWS_S3_SECRET_ACCESS_KEY: ${{ secrets.AWS_S3_SECRET_ACCESS_KEY }}
  #         FIREBASE_TEST_DB_URL: ${{ secrets.PRODUCTION_FIREBASE_TEST_DB_URL }}
  #         FIREBASE_STORAGE_BUCKET: ${{ secrets.PRODUCTION_FIREBASE_STORAGE_BUCKET }}
<<<<<<< HEAD

  deploy:
    # needs: test
=======

  deploy:
    # needs: test
=======
=======
>>>>>>> 7cf65dc3
  test:
    runs-on: ubuntu-latest
    container:
      image: node:10.15-alpine

    steps:
      - uses: actions/checkout@v1

      - name: Cache NPM dependencies
        uses: actions/cache@v1
        with:
          path: functions/node_modules
          key: ${{ runner.OS }}-npm-cache-${{ hashFiles('functions/yarn.lock') }}
          restore-keys: |
            ${{ runner.OS }}-npm-cache-

      - name: Install dependencies
        run: yarn install
        working-directory: ./functions

      - name: Run unit tests
        run: yarn test-unit
        working-directory: ./functions
        env:
          FIREBASE_FUNCTIONS_AUTH: ${{ secrets.PRODUCTION_FIREBASE_FUNCTIONS_AUTH }}
          SLACK_CLIENT_SECRET: ${{ secrets.PRODUCTION_SLACK_CLIENT_SECRET }}

      - name: Run End to End Staging Tests
        if: github.ref == 'refs/heads/staging'
        run: yarn test-e2e
        working-directory: ./functions
        env:
          FIREBASE_FUNCTIONS_AUTH: ${{ secrets.STAGING_FIREBASE_FUNCTIONS_AUTH }}
          SLACK_CLIENT_SECRET: ${{ secrets.STAGING_SLACK_CLIENT_SECRET }}
          GOOGLE_CLOUD_PROJECT: sapphire-inspections
          AWS_S3_ACCESS_KEY_ID: ${{ secrets.AWS_S3_ACCESS_KEY_ID }}
          AWS_S3_SECRET_ACCESS_KEY: ${{ secrets.AWS_S3_SECRET_ACCESS_KEY }}
          FIREBASE_TEST_DB_URL: ${{ secrets.STAGING_FIREBASE_TEST_DB_URL }}
          FIREBASE_STORAGE_BUCKET: ${{ secrets.STAGING_FIREBASE_STORAGE_BUCKET }}

      - name: Run End to End Production Tests
        if: github.ref == 'refs/heads/production'
        run: yarn test-e2e
        working-directory: ./functions
        env:
          FIREBASE_FUNCTIONS_AUTH: ${{ secrets.PRODUCTION_FIREBASE_FUNCTIONS_AUTH }}
          SLACK_CLIENT_SECRET: ${{ secrets.PRODUCTION_SLACK_CLIENT_SECRET }}
          GOOGLE_CLOUD_PROJECT: sapphire-inspections
          AWS_S3_ACCESS_KEY_ID: ${{ secrets.AWS_S3_ACCESS_KEY_ID }}
          AWS_S3_SECRET_ACCESS_KEY: ${{ secrets.AWS_S3_SECRET_ACCESS_KEY }}
          FIREBASE_TEST_DB_URL: ${{ secrets.PRODUCTION_FIREBASE_TEST_DB_URL }}
          FIREBASE_STORAGE_BUCKET: ${{ secrets.PRODUCTION_FIREBASE_STORAGE_BUCKET }}

  deploy:
    needs: test
<<<<<<< HEAD
>>>>>>> Stashed changes
>>>>>>> develop
=======
>>>>>>> 7cf65dc3
    runs-on: ubuntu-latest
    container:
      image: mj3000/firebase-tools

    steps:
      - uses: actions/checkout@v1

      - name: Install dependencies
        run: yarn install
        working-directory: ./functions

      - name: Use staging project
        if: github.ref == 'refs/heads/staging'
        run: firebase use ${{ secrets.STAGING_FIREBASE_PROJECT }} --non-interactive --token ${{ secrets.FIREBASE_TOKEN }}

      - name: Use production project
        if: github.ref == 'refs/heads/production'
        run: firebase use ${{ secrets.PRODUCTION_FIREBASE_PROJECT }} --non-interactive --token ${{ secrets.FIREBASE_TOKEN }}

      - name: Deploy staging functions
        if: github.ref == 'refs/heads/staging'
        env:
          NODE_ENV: production
          FIREBASE_TOKEN: ${{ secrets.FIREBASE_TOKEN }}
          FIREBASE_DB_URL: ${{ secrets.STAGING_FIREBASE_DB_URL }}
          FIREBASE_FUNCTIONS_AUTH: ${{ secrets.STAGING_FIREBASE_FUNCTIONS_AUTH }}
          SLACK_CLIENT_SECRET: ${{ secrets.STAGING_SLACK_CLIENT_SECRET }}
          GOOGLE_CLOUD_PROJECT: sapphire-inspections
          AWS_S3_ACCESS_KEY_ID: ${{ secrets.AWS_S3_ACCESS_KEY_ID }}
          AWS_S3_SECRET_ACCESS_KEY: ${{ secrets.AWS_S3_SECRET_ACCESS_KEY }}
          FIREBASE_TEST_DB_URL: ${{ secrets.STAGING_FIREBASE_TEST_DB_URL }}
          FIREBASE_STORAGE_BUCKET: ${{ secrets.STAGING_FIREBASE_STORAGE_BUCKET }}
        run: ./scripts/deploy-functions.sh production

      - name: Deploy production functions
        if: github.ref == 'refs/heads/production'
<<<<<<< HEAD
<<<<<<< HEAD
        run: NODE_ENV=production FIREBASE_TOKEN=${{ secrets.FIREBASE_TOKEN }} FIREBASE_FUNCTIONS_AUTH=${{ secrets.PRODUCTION_FIREBASE_FUNCTIONS_AUTH }} SLACK_CLIENT_SECRET=${{ secrets.PRODUCTION_SLACK_CLIENT_SECRET }} FIREBASE_DB_URL=${{ secrets.PRODUCTION_FIREBASE_DB_URL }} FIREBASE_STORAGE_BUCKET=${{ secrets.PRODUCTION_FIREBASE_STORAGE_BUCKET }} ./scripts/deploy-functions.sh production
=======
<<<<<<< Updated upstream
        run: NODE_ENV=production FIREBASE_TOKEN=${{ secrets.FIREBASE_TOKEN }} FIREBASE_FUNCTIONS_AUTH=${{ secrets.PRODUCTION_FIREBASE_FUNCTIONS_AUTH }} SLACK_CLIENT_SECRET=${{ secrets.PRODUCTION_SLACK_CLIENT_SECRET }} FIREBASE_DB_URL=${{ secrets.PRODUCTION_FIREBASE_DB_URL }} FIREBASE_STORAGE_BUCKET=${{ secrets.PRODUCTION_FIREBASE_STORAGE_BUCKET }} ./scripts/deploy-functions.sh production
=======
=======
>>>>>>> 7cf65dc3
        env:
          NODE_ENV: production
          FIREBASE_TOKEN: ${{ secrets.FIREBASE_TOKEN }}
          FIREBASE_DB_URL: ${{ secrets.PRODUCTION_FIREBASE_DB_URL }}
          FIREBASE_FUNCTIONS_AUTH: ${{ secrets.PRODUCTION_FIREBASE_FUNCTIONS_AUTH }}
          SLACK_CLIENT_SECRET: ${{ secrets.PRODUCTION_SLACK_CLIENT_SECRET }}
          GOOGLE_CLOUD_PROJECT: sapphire-inspections
          AWS_S3_ACCESS_KEY_ID: ${{ secrets.AWS_S3_ACCESS_KEY_ID }}
          AWS_S3_SECRET_ACCESS_KEY: ${{ secrets.AWS_S3_SECRET_ACCESS_KEY }}
          FIREBASE_TEST_DB_URL: ${{ secrets.PRODUCTION_FIREBASE_TEST_DB_URL }}
          FIREBASE_STORAGE_BUCKET: ${{ secrets.PRODUCTION_FIREBASE_STORAGE_BUCKET }}
<<<<<<< HEAD
        run: ./scripts/deploy-functions.sh production
>>>>>>> Stashed changes
>>>>>>> develop
=======
        run: ./scripts/deploy-functions.sh production
>>>>>>> 7cf65dc3
<|MERGE_RESOLUTION|>--- conflicted
+++ resolved
@@ -7,74 +7,6 @@
       - staging
 
 jobs:
-<<<<<<< HEAD
-<<<<<<< HEAD
-=======
-<<<<<<< Updated upstream
->>>>>>> develop
-  # test:
-  #   runs-on: ubuntu-latest
-  #   container:
-  #     image: node:10.15-alpine
-  #
-  #   steps:
-  #     - uses: actions/checkout@v1
-  #
-  #     - name: Cache NPM dependencies
-  #       uses: actions/cache@v1
-  #       with:
-  #         path: functions/node_modules
-  #         key: ${{ runner.OS }}-npm-cache-${{ hashFiles('functions/yarn.lock') }}
-  #         restore-keys: |
-  #           ${{ runner.OS }}-npm-cache-
-  #
-  #     - name: Install dependencies
-  #       run: yarn install
-  #       working-directory: ./functions
-  #
-  #     - name: Run unit tests
-  #       run: yarn test-unit
-  #       working-directory: ./functions
-  #       env:
-  #         FIREBASE_FUNCTIONS_AUTH: ${{ secrets.PRODUCTION_FIREBASE_FUNCTIONS_AUTH }}
-  #         SLACK_CLIENT_SECRET: ${{ secrets.PRODUCTION_SLACK_CLIENT_SECRET }}
-  #
-  #     - name: Run End to End Staging Tests
-  #       if: github.ref == 'refs/heads/staging'
-  #       run: yarn test-e2e
-  #       working-directory: ./functions
-  #       env:
-  #         FIREBASE_FUNCTIONS_AUTH: ${{ secrets.STAGING_FIREBASE_FUNCTIONS_AUTH }}
-  #         SLACK_CLIENT_SECRET: ${{ secrets.STAGING_SLACK_CLIENT_SECRET }}
-  #         GOOGLE_CLOUD_PROJECT: sapphire-inspections
-  #         AWS_S3_ACCESS_KEY_ID: ${{ secrets.AWS_S3_ACCESS_KEY_ID }}
-  #         AWS_S3_SECRET_ACCESS_KEY: ${{ secrets.AWS_S3_SECRET_ACCESS_KEY }}
-  #         FIREBASE_TEST_DB_URL: ${{ secrets.STAGING_FIREBASE_TEST_DB_URL }}
-  #         FIREBASE_STORAGE_BUCKET: ${{ secrets.STAGING_FIREBASE_STORAGE_BUCKET }}
-  #
-  #     - name: Run End to End Production Tests
-  #       if: github.ref == 'refs/heads/staging'
-  #       run: yarn test-e2e
-  #       working-directory: ./functions
-  #       env:
-  #         FIREBASE_FUNCTIONS_AUTH: ${{ secrets.PRODUCTION_FIREBASE_FUNCTIONS_AUTH }}
-  #         SLACK_CLIENT_SECRET: ${{ secrets.PRODUCTION_SLACK_CLIENT_SECRET }}
-  #         GOOGLE_CLOUD_PROJECT: sapphire-inspections
-  #         AWS_S3_ACCESS_KEY_ID: ${{ secrets.AWS_S3_ACCESS_KEY_ID }}
-  #         AWS_S3_SECRET_ACCESS_KEY: ${{ secrets.AWS_S3_SECRET_ACCESS_KEY }}
-  #         FIREBASE_TEST_DB_URL: ${{ secrets.PRODUCTION_FIREBASE_TEST_DB_URL }}
-  #         FIREBASE_STORAGE_BUCKET: ${{ secrets.PRODUCTION_FIREBASE_STORAGE_BUCKET }}
-<<<<<<< HEAD
-
-  deploy:
-    # needs: test
-=======
-
-  deploy:
-    # needs: test
-=======
-=======
->>>>>>> 7cf65dc3
   test:
     runs-on: ubuntu-latest
     container:
@@ -130,11 +62,6 @@
 
   deploy:
     needs: test
-<<<<<<< HEAD
->>>>>>> Stashed changes
->>>>>>> develop
-=======
->>>>>>> 7cf65dc3
     runs-on: ubuntu-latest
     container:
       image: mj3000/firebase-tools
@@ -171,15 +98,6 @@
 
       - name: Deploy production functions
         if: github.ref == 'refs/heads/production'
-<<<<<<< HEAD
-<<<<<<< HEAD
-        run: NODE_ENV=production FIREBASE_TOKEN=${{ secrets.FIREBASE_TOKEN }} FIREBASE_FUNCTIONS_AUTH=${{ secrets.PRODUCTION_FIREBASE_FUNCTIONS_AUTH }} SLACK_CLIENT_SECRET=${{ secrets.PRODUCTION_SLACK_CLIENT_SECRET }} FIREBASE_DB_URL=${{ secrets.PRODUCTION_FIREBASE_DB_URL }} FIREBASE_STORAGE_BUCKET=${{ secrets.PRODUCTION_FIREBASE_STORAGE_BUCKET }} ./scripts/deploy-functions.sh production
-=======
-<<<<<<< Updated upstream
-        run: NODE_ENV=production FIREBASE_TOKEN=${{ secrets.FIREBASE_TOKEN }} FIREBASE_FUNCTIONS_AUTH=${{ secrets.PRODUCTION_FIREBASE_FUNCTIONS_AUTH }} SLACK_CLIENT_SECRET=${{ secrets.PRODUCTION_SLACK_CLIENT_SECRET }} FIREBASE_DB_URL=${{ secrets.PRODUCTION_FIREBASE_DB_URL }} FIREBASE_STORAGE_BUCKET=${{ secrets.PRODUCTION_FIREBASE_STORAGE_BUCKET }} ./scripts/deploy-functions.sh production
-=======
-=======
->>>>>>> 7cf65dc3
         env:
           NODE_ENV: production
           FIREBASE_TOKEN: ${{ secrets.FIREBASE_TOKEN }}
@@ -191,10 +109,4 @@
           AWS_S3_SECRET_ACCESS_KEY: ${{ secrets.AWS_S3_SECRET_ACCESS_KEY }}
           FIREBASE_TEST_DB_URL: ${{ secrets.PRODUCTION_FIREBASE_TEST_DB_URL }}
           FIREBASE_STORAGE_BUCKET: ${{ secrets.PRODUCTION_FIREBASE_STORAGE_BUCKET }}
-<<<<<<< HEAD
-        run: ./scripts/deploy-functions.sh production
->>>>>>> Stashed changes
->>>>>>> develop
-=======
-        run: ./scripts/deploy-functions.sh production
->>>>>>> 7cf65dc3
+        run: ./scripts/deploy-functions.sh production