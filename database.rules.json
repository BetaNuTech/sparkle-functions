{
  "rules": {
    "archive": {
      ".read": "auth != null",
      ".write": "auth != null",
      "propertyInspectionDeficientItems": {
        "$propertyID": {
          ".indexOn": ["item"]
        }
      }
<<<<<<< HEAD
    },
    "completedInspections": {
      ".read": "auth != null",
      ".write": "auth != null"
    },
    "completedInspectionsList": {
      ".read": "auth != null",
      ".write": "auth != null"
    },
    "inspections": {
      ".read": "auth != null",
      ".write": "auth != null",
      ".indexOn": ["property", "inspectionCompleted"]
    },
=======
    },
    "completedInspectionsList": {
      ".read": "auth != null",
      ".write": "auth != null"
    },
    "inspections": {
      ".read": "auth != null",
      ".write": "auth != null",
      ".indexOn": ["property", "inspectionCompleted"]
    },
>>>>>>> 375b7db6
    "properties": {
      ".read": "auth != null",
      ".write": "auth != null",
      ".indexOn": ["code", "team"]
    },
    "propertyInspectionDeficientItems": {
      ".read": "auth != null",
      ".write": "auth != null",
      "$propertyID": {
        ".indexOn": ["item"]
      }
    },
<<<<<<< HEAD
    "propertyInspections": {
      ".read": "auth != null",
      ".write": "auth != null"
    },
=======
>>>>>>> 375b7db6
    "propertyInspectionsList": {
      ".read": "auth != null",
      ".write": "auth != null"
    },
<<<<<<< HEAD
    "propertyTemplates": {
      ".read": "auth != null",
      ".write": "auth != null"
    },
=======
>>>>>>> 375b7db6
    "propertyTemplatesList": {
      ".read": "auth != null",
      ".write": "auth != null"
    },
    "registrationTokens": {
      ".read": "auth != null",
      ".write": "auth != null"
    },
    "teams": {
      ".read": "auth != null",
      ".write": "auth != null"
    },
    "templateCategories": {
      ".read": "auth != null",
      ".write": "auth != null"
    },
    "templates": {
      ".read": "auth != null",
      ".write": "auth != null",
      ".indexOn": ["category"]
    },
    "templatesList": {
      ".read": "auth != null",
      ".write": "auth != null",
      ".indexOn": ["category"]
    },
    "users": {
      ".read": "auth != null",
      ".write": "auth != null",
      ".indexOn": ["email"]
    },
    "sendMessages": {
      ".read": "auth != null",
      ".write": "auth != null"
    },
    "integrations": {
      ".read": "auth != null",
      ".write": "auth != null"
    },
    "notifications": {
      ".read":"auth != null",
      ".write":"auth != null"
    },
    "system": {
      "integrations": {
<<<<<<< HEAD
        "trello": {
          "properties": {
            "$propertyID": {
              "$uid": {
                ".read": "$uid === auth.uid",
                ".write": "$uid === auth.uid"
              }
            }
          }
        },
        "slack": {
          "organization": {
            "$uid": {
              ".read": "$uid === auth.uid",
              ".write":"$uid === auth.uid"
            }
          }
=======
        "$uid": {
          ".read": "$uid === auth.uid",
          ".write": "$uid === auth.uid"
>>>>>>> 375b7db6
        }
      }
    }
  }
}<|MERGE_RESOLUTION|>--- conflicted
+++ resolved
@@ -8,11 +8,6 @@
           ".indexOn": ["item"]
         }
       }
-<<<<<<< HEAD
-    },
-    "completedInspections": {
-      ".read": "auth != null",
-      ".write": "auth != null"
     },
     "completedInspectionsList": {
       ".read": "auth != null",
@@ -23,18 +18,6 @@
       ".write": "auth != null",
       ".indexOn": ["property", "inspectionCompleted"]
     },
-=======
-    },
-    "completedInspectionsList": {
-      ".read": "auth != null",
-      ".write": "auth != null"
-    },
-    "inspections": {
-      ".read": "auth != null",
-      ".write": "auth != null",
-      ".indexOn": ["property", "inspectionCompleted"]
-    },
->>>>>>> 375b7db6
     "properties": {
       ".read": "auth != null",
       ".write": "auth != null",
@@ -47,24 +30,10 @@
         ".indexOn": ["item"]
       }
     },
-<<<<<<< HEAD
-    "propertyInspections": {
-      ".read": "auth != null",
-      ".write": "auth != null"
-    },
-=======
->>>>>>> 375b7db6
     "propertyInspectionsList": {
       ".read": "auth != null",
       ".write": "auth != null"
     },
-<<<<<<< HEAD
-    "propertyTemplates": {
-      ".read": "auth != null",
-      ".write": "auth != null"
-    },
-=======
->>>>>>> 375b7db6
     "propertyTemplatesList": {
       ".read": "auth != null",
       ".write": "auth != null"
@@ -110,29 +79,9 @@
     },
     "system": {
       "integrations": {
-<<<<<<< HEAD
-        "trello": {
-          "properties": {
-            "$propertyID": {
-              "$uid": {
-                ".read": "$uid === auth.uid",
-                ".write": "$uid === auth.uid"
-              }
-            }
-          }
-        },
-        "slack": {
-          "organization": {
-            "$uid": {
-              ".read": "$uid === auth.uid",
-              ".write":"$uid === auth.uid"
-            }
-          }
-=======
         "$uid": {
           ".read": "$uid === auth.uid",
           ".write": "$uid === auth.uid"
->>>>>>> 375b7db6
         }
       }
     }
